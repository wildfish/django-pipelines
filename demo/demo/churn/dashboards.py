--- conflicted
+++ resolved
@@ -2,12 +2,7 @@
 
 from datorum.component import CTA, Chart, Map, Stat, Table
 from datorum.component.layout import HTML, Card, ComponentLayout
-<<<<<<< HEAD
-from datorum.component.table import TableData, TablePaging
-from datorum.component.text import StatData
-=======
 from datorum.component.text import CTAData, StatData
->>>>>>> d61e0d7a
 from datorum.dashboard import Dashboard
 from datorum.registry import registry
 
@@ -30,7 +25,7 @@
             {"data": "product_connectivity", "title": "Product Connectivity"},
             {"data": "product_licenses", "title": "Product Licenses"},
         ],
-        page_size=25,
+        page_size=10,
     )
     churn_by_geography = Map(defer=ChurnSummaryData.fetch_churn_by_geography)
 
@@ -43,42 +38,7 @@
     forecast_analysis = Chart(defer=ChurnSummaryData.fetch_forecast_analysis)
     # churn_factors = Chart(defer=ChurnSummaryData.fetch_churn_risk_predictor)
     #
-    # churn_table = Table(defer=ChurnSummaryData.fetch_churn_table)
-    table_test = Table(
-        columns=[
-            {"data": "id", "title": "ID"},
-            {"data": "name", "title": "Name"},
-            {"data": "progress", "title": "Progress"},
-            {"data": "gender", "title": "Gender"},
-            {"data": "dob", "title": "DOB"},
-        ],
-        page_size=10,
-        value=TableData(
-            data=[
-                {
-                    "id": 1,
-                    "name": "Oli Bob",
-                    "progress": 12,
-                    "gender": "male",
-                    "rating": 1,
-                    "col": "red",
-                    "dob": "19/02/1984",
-                    "car": 1,
-                },
-                {
-                    "id": 2,
-                    "name": "Bob Oli",
-                    "progress": 2,
-                    "gender": "male",
-                    "rating": 5,
-                    "col": "blue",
-                    "dob": "21/04/1995",
-                    "car": 0,
-                },
-            ],
-            paging=TablePaging(total_items=2, limit=10, page_count=2),
-        ),
-    )
+    churn_table = Table(defer=ChurnSummaryData.fetch_churn_table)
 
     class Layout(Dashboard.Layout):
         components = ComponentLayout(
@@ -86,14 +46,6 @@
                 "This is the Churn Summary Dashboard Demo",
                 width=12,
             ),
-<<<<<<< HEAD
-            Card("table_test", width=12),
-            # Card("number_risky_customers", width=4),
-            # Card("monthly_gross_margin", width=4),
-            # Card("actual_churn_rate", width=4),
-            Card("actual_churn_data", width=12),
-            # Card("churn_by_geography", width=4),
-=======
             "filter_form",
             Card("number_risky_customers", width=4),
             Card("monthly_gross_margin", width=4),
@@ -102,10 +54,9 @@
             Card("churn_by_geography", width=4),
             Card("edit_scenarios", width=3),
             Card("forecast_analysis", width=9),
->>>>>>> d61e0d7a
             # Card("forecast_analysis", width=6),
             # Card("churn_factors", width=6),
-            # Card("churn_table", width=12),
+            Card("churn_table", width=12),
         )
 
     class Meta:
