--- conflicted
+++ resolved
@@ -1,8 +1,5 @@
-<<<<<<< HEAD
-=======
 from random import randint
 
->>>>>>> d61e0d7a
 from django.contrib.humanize.templatetags.humanize import intcomma
 from django.db.models import Count
 
@@ -111,44 +108,14 @@
 
     @staticmethod
     def fetch_actual_churn_data(*args, **kwargs) -> TableData:
-<<<<<<< HEAD
+        # filtering, sorting
         filters = kwargs["filters"]
-        # defaults
-        draw = filters.get("draw", 0)
+        # pagination
         start = int(filters.get("start", 0))
-        length = int(filters.get("length", 25))
+        length = int(filters.get("length", 10))
 
-        field_to_name = {
-            "reference": "reference",
-            "product_cloud": "product_cloud",
-            "product_connectivity": "product_connectivity",
-            "product_licenses": "product_licenses",
-        }
-
-        # todo: can this be done better i.e. if mpa do x if spa do y?
-        if "draw" in filters:  # assume its datatables request (mpa) if draw in filters
-            filter_class = DatatablesQuerysetFilter
-            sort_class = DatatablesQuerysetSort
-        else:
-            filter_class = None
-            sort_class = ReactTablesQuerysetSort
-
-        data = ToTable(
-            data=Customer.objects.churned(),
-            filters=filters,
-            count_func=lambda x: x.count(),
-            field_to_name=field_to_name,
-            filter_class=filter_class,
-            sort_class=sort_class,
-        ).get_data(start, length)
-
-        paging = TablePaging(
-            ssr=True,
-            limit=length,
-            page=data["page"],
-            page_count=data["page_count"],
-=======
-        data = Customer.objects.churned().values(
+        # todo: can these be gotten from Table columns?
+        fields = [
             "reference",
             "product_cloud",
             "product_connectivity",
@@ -158,37 +125,61 @@
             "product_hardware",
             "recurring_revenue",
             "non_recurring_revenue",
-        )[:10]
-        table_data = TableData(
-            headers=[
-                "Reference",
-            ],
-            rows=data,
->>>>>>> d61e0d7a
-        )
+        ]
 
-        table_data = TableData(**data, draw=draw, paging=paging)
+        # todo: can this be done better i.e. if mpa do x if spa do y?
+        if "draw" in filters:  # assume its datatables request (mpa) if draw in filters
+            filter_class = DatatablesQuerysetFilter
+            sort_class = DatatablesQuerysetSort
+        else:
+            filter_class = None  # no search in react tables
+            sort_class = ReactTablesQuerysetSort
+
+        table_data = ToTable(
+            data=Customer.objects.churned(),
+            filters=filters,
+            count_func=lambda qs: qs.count(),
+            fields=fields,
+            filter_class=filter_class,
+            sort_class=sort_class,
+        ).get_data(start, length)
 
         return table_data
 
     @staticmethod
     def fetch_churn_table(*args, **kwargs) -> TableData:
         """
-        Mock return some results for tabular.
+        Customer in the system.
         """
-        request = kwargs["request"]
-        field_to_name = {
-            "id": "ID",
-            "reference": "Reference",
-            "phone": "Phone",
-            "email": "Email",
-        }
-        data = ToTable(
-            qs=Customer.objects.all(), request=request, field_to_name=field_to_name
-        ).filter_data(0, 25)
+        # filtering, sorting
+        filters = kwargs["filters"]
+        # pagination
+        start = int(filters.get("start", 0))
+        length = int(filters.get("length", 10))
 
-        table_data = TableData(
-            data=data,
-        )
+        # todo: can these be gotten from Table columns?
+        fields = [
+            "id",
+            "reference",
+            "phone",
+            "email",
+        ]
+
+        # todo: can this be done better i.e. if mpa do x if spa do y?
+        if "draw" in filters:  # assume its datatables request (mpa) if draw in filters
+            filter_class = DatatablesQuerysetFilter
+            sort_class = DatatablesQuerysetSort
+        else:
+            filter_class = None  # no search in react tables
+            sort_class = ReactTablesQuerysetSort
+
+        table_data = ToTable(
+            data=Customer.objects.churned(),
+            filters=filters,
+            count_func=lambda qs: qs.count(),
+            fields=fields,
+            filter_class=filter_class,
+            sort_class=sort_class,
+        ).get_data(start, length)
 
         return table_data