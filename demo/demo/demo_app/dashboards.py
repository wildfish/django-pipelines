--- conflicted
+++ resolved
@@ -1,30 +1,20 @@
-<<<<<<< HEAD
-from datorum.component import CTA, HTML, Chart, Form, Map, Stat, Table, Text
-from datorum.dashboard import Dashboard
+from django.urls import reverse_lazy
+
+from datorum.component import CTA, Chart, Form, Map, Stat, Table, Text
 from datorum.component.layout import HR
+from datorum.component.layout import HTML
 from datorum.component.layout import HTML as LayoutHTML
 from datorum.component.layout import (
     Card,
+    ComponentLayout,
     Div,
     Header,
-    ComponentLayout,
-=======
-from datorum.component import CTA, Chart, Form, Map, Stat, Table, Text
-from datorum.component.table import TableData
-from datorum.dashboard import Dashboard
-from datorum.layout import (
-    HTML,
-    HR,
-    Card,
-    Div,
-    Header,
-    LayoutComponent,
->>>>>>> 9f7e6f07
     Tab,
     TabContainer,
 )
+from datorum.component.table import TableData
+from datorum.dashboard import Dashboard
 from datorum.permissions import IsAdminUser
-from django.urls import reverse_lazy
 
 from demo.demo_app.data import DashboardData
 from demo.demo_app.forms import AnimalForm, ExampleForm
@@ -33,7 +23,6 @@
 class DemoDashboardOne(Dashboard):
     text_example = Text(
         value="<p>Rendered on load</p>",
-        css_classes=[H1],
         mark_safe=True,
     )
     link = CTA(
@@ -41,7 +30,6 @@
         text="Find out more!",
         width=3,
     )
-<<<<<<< HEAD
     text_example = Text(
         value="Rendered on load",
         cta=CTA(
@@ -49,10 +37,9 @@
             text="Find out more!",
         ),
         width=6,
-=======
+    )
     html_example = Text(
         value="<strong>HTML also rendered on load</strong>", mark_safe=True
->>>>>>> 9f7e6f07
     )
     calculated_example = Text(defer=lambda _: "Deferred text")
     form_example = Form(
@@ -105,7 +92,6 @@
         name = "Dashboard One"
 
 
-
 class DemoDashboardOneCustom(DemoDashboardOne):
     template_name = "demo/custom.html"
 
@@ -121,37 +107,17 @@
     class Layout(Dashboard.Layout):
         components = ComponentLayout(
             Header("Header", size=2),
-<<<<<<< HEAD
-            LayoutHTML(
-                html="Lorem ipsum dolor sit amet, consectetur adipiscing elit. Proin nec vestibulum orci. Sed ac eleifend diam. Duis quis congue ex. Mauris at bibendum est, nec bibendum ipsum. Lorem ipsum dolor sit amet, consectetur adipiscing elit."
-=======
             HTML(
                 "Lorem ipsum dolor sit amet, consectetur adipiscing elit. Proin nec vestibulum orci. Sed ac eleifend diam. Duis quis congue ex. Mauris at bibendum est, nec bibendum ipsum. Lorem ipsum dolor sit amet, consectetur adipiscing elit."
->>>>>>> 9f7e6f07
             ),
             Card(
                 "text_example",
                 "html_example",
             ),
-<<<<<<< HEAD
             Card(
                 Div("stat_one"),
                 Div("stat_two"),
                 Div("stat_three"),
-=======
-            Div(
-                Div("stat_one", css_class_names="span-4"),
-                Div("stat_two", css_class_names="span-4"),
->>>>>>> 9f7e6f07
-                Div(
-                    "stat_one",
-                    "stat_two",
-                    "stat_three",
-                ),
-<<<<<<< HEAD
-=======
-                css_class_names="dashboard-container",
->>>>>>> 9f7e6f07
             ),
             HR(),
             Header("Tab Example", size=3),
@@ -183,30 +149,4 @@
     choropleth_map_example = Map(defer=DashboardData.fetch_choropleth_map_data)
 
     class Meta:
-<<<<<<< HEAD
-        name = "Admin Dashboard"
-=======
-        name = "Admin Dashboard"
-
-
-class DemoDashboardGridTemplate(Dashboard):
-    template_name = "demo/custom_grid.html"
-
-    text_example = Text(
-        value="Rendered on load",
-    ),
-    link = CTA(
-        href=reverse_lazy("datorum:dashboards:demodashboardonecustom_dashboard"),
-        text="Find out more!",
-    ),
-    html_example = Text(
-        value="<strong>HTML also rendered on load</strong>", mark_safe=True
-    )
-    calculated_example = Text(defer=lambda _: "Deferred text")
-    chart_example = Chart(defer=DashboardData.fetch_bar_chart_data)
-    stacked_chart_example = Chart(defer=DashboardData.fetch_stacked_bar_chart_data)
-    bubble_chart_example = Chart(defer=DashboardData.fetch_bubble_chart_data)
-
-    class Meta:
-        name = "Grid Template"
->>>>>>> 9f7e6f07
+        name = "Admin Dashboard"