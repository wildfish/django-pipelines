from django.template import Context
from django.test.utils import override_settings

import pytest

from datorum.component import HTML, Chart, Stat, Table, Text
from datorum.tests.utils import render_component_test

from . import urls

<<<<<<< HEAD

@override_settings(ROOT_URLCONF=urls)
@pytest.mark.parametrize("component_class", [Text, HTML, Plotly, Table])
=======
@pytest.mark.parametrize("component_class", [Text, HTML, Chart, Table])
>>>>>>> 00a7c35b
@pytest.mark.parametrize(
    "component_kwargs", [{"value": "value"}, {"defer": lambda _: "value"}]
)
@pytest.mark.parametrize("htmx", [True, False])
def test_component__renders_value(
    component_class, component_kwargs, htmx, rf, snapshot
):
    component = component_class(**component_kwargs)
    component.key = "test"
    context = Context(
        {
            "component": component,
            "request": rf.get("/"),
        }
    )

    snapshot.assert_match(render_component_test(context, htmx=htmx))


@override_settings(ROOT_URLCONF=urls)
@pytest.mark.parametrize(
    "component_kwargs",
    [
        {"value": {"text": "100%", "sub_text": "increase"}},
        {"defer": lambda _: {"text": "100%", "sub_text": "increase"}},
    ],
)
@pytest.mark.parametrize("htmx", [True, False])
def test_component__renders_value__stat(component_kwargs, htmx, rf, snapshot):
    component = Stat(**component_kwargs)
    component.key = "test"
    context = Context(
        {
            "component": component,
            "request": rf.get("/"),
        }
    )

    snapshot.assert_match(render_component_test(context, htmx=htmx))<|MERGE_RESOLUTION|>--- conflicted
+++ resolved
@@ -8,13 +8,9 @@
 
 from . import urls
 
-<<<<<<< HEAD
 
 @override_settings(ROOT_URLCONF=urls)
-@pytest.mark.parametrize("component_class", [Text, HTML, Plotly, Table])
-=======
 @pytest.mark.parametrize("component_class", [Text, HTML, Chart, Table])
->>>>>>> 00a7c35b
 @pytest.mark.parametrize(
     "component_kwargs", [{"value": "value"}, {"defer": lambda _: "value"}]
 )
