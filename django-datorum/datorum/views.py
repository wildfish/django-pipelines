--- conflicted
+++ resolved
@@ -73,21 +73,13 @@
         if self.is_ajax() and component:
             filters = request.GET.dict()
             # Return json, calling the deferred value.
-            data = component.get_value(
-                request=self.request, call_deferred=True, filters=filters
-            )
-
             return HttpResponse(
-<<<<<<< HEAD
-                json.dumps(data, cls=DjangoJSONEncoder),
-=======
                 json.dumps(
                     component.get_value(
                         request=self.request, call_deferred=True, filters=filters
                     ),
                     cls=DjangoJSONEncoder,
                 ),
->>>>>>> d61e0d7a
                 content_type="application/json",
             )
         else:
