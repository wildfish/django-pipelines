--- conflicted
+++ resolved
@@ -66,11 +66,7 @@
 
 [mypy]
 ignore_missing_imports = True
-<<<<<<< HEAD
-plugins = strawberry.ext.mypy_plugin
 check_untyped_defs = true
-=======
->>>>>>> 0bfe6281
 
 [mypy-*.migrations.*]
 ignore_errors = True