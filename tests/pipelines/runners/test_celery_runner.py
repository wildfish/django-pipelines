--- conflicted
+++ resolved
@@ -227,30 +227,16 @@
 
     assert [
         "Pipeline test_celery_runner.TestPipeline changed to state PENDING: Pipeline is waiting to start",
-<<<<<<< HEAD
-        "Task first (test_celery_runner.TaskFirst) changed to state PENDING: Task is waiting to start",
-        "Task second (test_celery_runner.TaskSecond) changed to state PENDING: Task is waiting to start",
-        f"Pipeline test_celery_runner.TestPipeline changed to state RUNNING: Running",
-        f"Task first (test_celery_runner.TaskFirst) changed to state RUNNING: Task is running",
-        f"Task first (test_celery_runner.TaskFirst) changed to state DONE: Done",
+        "Task first (test_celery_runner.TaskFirst) changed to state PENDING: Task is waiting to start",
+        "Task second (test_celery_runner.TaskSecond) changed to state PENDING: Task is waiting to start",
+        "Pipeline test_celery_runner.TestPipeline changed to state RUNNING: Running",
+        "Task first (test_celery_runner.TaskFirst) changed to state RUNNING: Task is running",
+        "Task first (test_celery_runner.TaskFirst) changed to state DONE: Done",
         f"Task second (test_celery_runner.TaskSecond) changed to state RUNNING: Task is running {one_for}",
         f"Task second (test_celery_runner.TaskSecond) changed to state DONE: Done {one_for}",
         f"Task second (test_celery_runner.TaskSecond) changed to state RUNNING: Task is running {two_for}",
         f"Task second (test_celery_runner.TaskSecond) changed to state DONE: Done {two_for}",
-        f"Pipeline test_celery_runner.TestPipeline changed to state DONE: Done",
-=======
-        "Task first:test_celery_runner.TaskFirst changed to state PENDING: Task is waiting to start",
-        "Task second:test_celery_runner.TaskSecond changed to state PENDING: Task is waiting to start",
-        "Pipeline test_celery_runner.TestPipeline changed to state RUNNING: Started",
-        "Pipeline test_celery_runner.TestPipeline changed to state RUNNING: Running",
-        "Task first:test_celery_runner.TaskFirst changed to state RUNNING: Task is running",
-        "Task first:test_celery_runner.TaskFirst changed to state DONE: Done",
-        f"Task second:test_celery_runner.TaskSecond changed to state RUNNING: Task is running {one_for}",
-        f"Task second:test_celery_runner.TaskSecond changed to state DONE: Done {one_for}",
-        f"Task second:test_celery_runner.TaskSecond changed to state RUNNING: Task is running {two_for}",
-        f"Task second:test_celery_runner.TaskSecond changed to state DONE: Done {two_for}",
         "Pipeline test_celery_runner.TestPipeline changed to state DONE: Done",
->>>>>>> da425214
     ] == [rec.message for rec in logger.records]
 
 
@@ -285,29 +271,15 @@
 
     assert [
         "Pipeline test_celery_runner.TestPipeline changed to state PENDING: Pipeline is waiting to start",
-<<<<<<< HEAD
-        "Task first (test_celery_runner.TaskFirst) changed to state PENDING: Task is waiting to start",
-        "Task second (test_celery_runner.TaskSecond) changed to state PENDING: Task is waiting to start",
-        f"Pipeline test_celery_runner.TestPipeline changed to state RUNNING: Running",
-        f"Task first (test_celery_runner.TaskFirst) changed to state RUNNING: Task is running",
-        f"Task first (test_celery_runner.TaskFirst) changed to state DONE: Done",
+        "Task first (test_celery_runner.TaskFirst) changed to state PENDING: Task is waiting to start",
+        "Task second (test_celery_runner.TaskSecond) changed to state PENDING: Task is waiting to start",
+        "Pipeline test_celery_runner.TestPipeline changed to state RUNNING: Running",
+        "Task first (test_celery_runner.TaskFirst) changed to state RUNNING: Task is running",
+        "Task first (test_celery_runner.TaskFirst) changed to state DONE: Done",
         f"Task second (test_celery_runner.TaskSecond) changed to state RUNNING: Task is running {user_one_for}",
         f"Task second (test_celery_runner.TaskSecond) changed to state DONE: Done {user_one_for}",
         f"Task second (test_celery_runner.TaskSecond) changed to state RUNNING: Task is running {user_two_for}",
         f"Task second (test_celery_runner.TaskSecond) changed to state DONE: Done {user_two_for}",
-        f"Pipeline test_celery_runner.TestPipeline changed to state DONE: Done",
-    ] == [rec.message for rec in logger.records]
-=======
-        "Task first:test_celery_runner.TaskFirst changed to state PENDING: Task is waiting to start",
-        "Task second:test_celery_runner.TaskSecond changed to state PENDING: Task is waiting to start",
-        "Pipeline test_celery_runner.TestPipeline changed to state RUNNING: Started",
-        "Pipeline test_celery_runner.TestPipeline changed to state RUNNING: Running",
-        "Task first:test_celery_runner.TaskFirst changed to state RUNNING: Task is running",
-        "Task first:test_celery_runner.TaskFirst changed to state DONE: Done",
-        f"Task second:test_celery_runner.TaskSecond changed to state RUNNING: Task is running {user_one_for}",
-        f"Task second:test_celery_runner.TaskSecond changed to state DONE: Done {user_one_for}",
-        f"Task second:test_celery_runner.TaskSecond changed to state RUNNING: Task is running {user_two_for}",
-        f"Task second:test_celery_runner.TaskSecond changed to state DONE: Done {user_two_for}",
         "Pipeline test_celery_runner.TestPipeline changed to state DONE: Done",
     ] == [rec.message for rec in logger.records]
 
@@ -346,5 +318,4 @@
         serializable_pipeline_object=None,
     )
 
-    assert not without_queue_result[0].options["queue"]
->>>>>>> da425214
+    assert not without_queue_result[0].options["queue"]