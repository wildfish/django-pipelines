import tempfile
from functools import reduce
from itertools import chain
<<<<<<< HEAD
=======
from typing import List
>>>>>>> f86c31a7
from unittest.mock import patch

from django.test.utils import override_settings
from django.urls import reverse

import pytest
from model_bakery import baker
from pydantic import BaseModel

from wildcoeus.pipelines.base import Pipeline
from wildcoeus.pipelines.models import (
<<<<<<< HEAD
    PipelineExecution,
    PipelineResult,
    TaskExecution,
    TaskResult,
)
from wildcoeus.pipelines.registry import pipeline_registry
=======
    OrmPipelineExecution,
    OrmPipelineResult,
    OrmTaskExecution,
    OrmTaskResult,
)
>>>>>>> f86c31a7
from wildcoeus.pipelines.status import PipelineTaskStatus
from wildcoeus.pipelines.tasks import Task


pytest_plugins = [
    "tests.pipelines.fixtures",
]

pytestmark = pytest.mark.django_db


@pytest.mark.parametrize(
    "url",
    [
        reverse("wildcoeus.pipelines:list"),
        reverse("wildcoeus.pipelines:pipeline-execution-list", args=["pipeline-slug"]),
        reverse("wildcoeus.pipelines:results-list", args=["123"]),
        reverse("wildcoeus.pipelines:logs-list", args=["123"]),
        reverse("wildcoeus.pipelines:logs-filter", args=["123"]),
        reverse("wildcoeus.pipelines:start", args=["pipeline-slug"]),
        reverse("wildcoeus.pipelines:rerun-task", args=["1"]),
    ],
)
def test_view__no_permission(url, client):
    response = client.get(url)

    assert response.status_code == 302


def test_pipeline_list(client, staff):
    client.force_login(staff)
    response = client.get(reverse("wildcoeus.pipelines:list"))

    assert response.status_code == 200
    assert "pipelines" in list(response.context_data.keys())
    assert len(response.context_data["pipelines"]) == 4


def test_pipeline_execution_list(client, staff):
    pe = baker.make_recipe("pipelines.fake_pipeline_execution")

    client.force_login(staff)
    response = client.get(
        reverse("wildcoeus.pipelines:pipeline-execution-list", args=[pe.pipeline_id])
    )

    assert response.status_code == 200
    assert "object_list" in list(response.context_data.keys())
    assert len(response.context_data["object_list"]) == 1
    assert pe in response.context_data["object_list"]


def test_pipeline_execution_list_queries_pinned(
    client, staff, django_assert_num_queries
):
    client.force_login(staff)
    baker.make_recipe(
        "pipelines.fake_pipeline_execution", pipeline_id="12345", _quantity=50
    )

    with django_assert_num_queries(4):
        client.get(
            reverse("wildcoeus.pipelines:pipeline-execution-list", args=["12345"])
        )


def test_results_list__tasks_completed(client, staff):
    pe = baker.make_recipe("pipelines.fake_pipeline_execution")
    pr = baker.make_recipe("pipelines.fake_pipeline_result", execution=pe)
    baker.make_recipe("pipelines.fake_task_execution", pipeline_result=pr, _quantity=3)

    client.force_login(staff)
    response = client.get(reverse("wildcoeus.pipelines:results-list", args=[pe.run_id]))

    assert response.status_code == 200
    assert "object_list" in list(response.context_data.keys())
    assert len(response.context_data["object_list"]) == 1
    assert pr in response.context_data["object_list"]


def test_results_list__tasks_not_completed(client, staff):
    pe = baker.make_recipe("pipelines.fake_pipeline_execution")
    baker.make_recipe("pipelines.fake_pipeline_execution")

    pr = baker.make_recipe("pipelines.fake_pipeline_result", execution=pe)
    te = baker.make_recipe("pipelines.fake_task_execution", pipeline_result=pr)
    baker.make_recipe(
        "pipelines.fake_task_result",
        execution=te,
        status=PipelineTaskStatus.PENDING.value,
    )

    client.force_login(staff)
    response = client.get(reverse("wildcoeus.pipelines:results-list", args=[pe.run_id]))

    assert response.status_code == 200


def test_results_list_queries_pinned(client, staff, django_assert_num_queries):
    client.force_login(staff)
    pe = baker.make_recipe("pipelines.fake_pipeline_execution")
    baker.make_recipe("pipelines.fake_pipeline_execution", _quantity=3)

    with django_assert_num_queries(4):
        client.get(reverse("wildcoeus.pipelines:results-list", args=[pe.run_id]))


@pytest.mark.freeze_time("2022-12-20 13:23:55")
def test_log_list__tasks_completed(client, staff, snapshot):
    pe = baker.make_recipe("pipelines.fake_pipeline_execution")
    pr = baker.make_recipe("pipelines.fake_pipeline_result", execution=pe)
    te = baker.make_recipe("pipelines.fake_task_execution", pipeline_result=pr)
    baker.make_recipe("pipelines.fake_task_result", execution=te, _quantity=3)
    baker.make_recipe("pipelines.fake_pipeline_log", run_id=pe.run_id, _quantity=3)

    client.force_login(staff)
    response = client.get(reverse("wildcoeus.pipelines:logs-list", args=[pe.run_id]))

    assert response.status_code == 200
    assert "logs" in list(response.context_data.keys())
    snapshot.assert_match(response.context_data["logs"])


@pytest.fixture
def setup_logs():
    pe = baker.make_recipe("pipelines.fake_pipeline_execution")
    prs = baker.make_recipe("pipelines.fake_pipeline_result", execution=pe, _quantity=2)
    tes = [
        baker.make_recipe("pipelines.fake_task_execution", pipeline_result=pr)
        for pr in prs
    ]
<<<<<<< HEAD
    trs = list(
=======
    trs: List[OrmTaskResult] = list(
>>>>>>> f86c31a7
        reduce(
            lambda a, b: [*a, *b],
            [
                baker.make_recipe(
                    "pipelines.fake_task_result", execution=te, _quantity=2
                )
                for te in tes
            ],
            [],
        )
    )

    for obj in chain([pe], prs, tes, trs):
        baker.make_recipe(
            "pipelines.fake_pipeline_log",
<<<<<<< HEAD
            context_type=type(obj).__name__,
            context_id=obj.id,
            message=f"{type(obj).__name__} {obj.id}",
=======
            context_type=obj.content_type_name,
            context_id=obj.id,
            message=f"{obj.content_type_name} {obj.id}",
>>>>>>> f86c31a7
            run_id=pe.run_id,
        )


def build_expected_message(context_object):
<<<<<<< HEAD
    return (
        f"[20/Dec/2022 13:23:55]: {type(context_object).__name__} {context_object.id}"
    )
=======
    return f"[20/Dec/2022 13:23:55]: {context_object.content_type_name} {context_object.id}"
>>>>>>> f86c31a7


@pytest.mark.freeze_time("2022-12-20 13:23:55")
@pytest.mark.parametrize("status", PipelineTaskStatus.final_statuses())
def test_log_list__pipeline_is_in_final_state__status_is_286(
    client, staff, setup_logs, status
):
    pe = baker.make_recipe("pipelines.fake_pipeline_execution", status=status.value)

    client.force_login(staff)
    response = client.get(
        reverse(
            "wildcoeus.pipelines:logs-list",
            args=[pe.run_id],
        )
    )

    assert response.status_code == 286


@pytest.mark.freeze_time("2022-12-20 13:23:55")
@pytest.mark.parametrize("status", PipelineTaskStatus.non_final_statuses())
def test_log_list__pipeline_not_in_final_state__status_is_286(
    client, staff, setup_logs, status
):
    pe = baker.make_recipe("pipelines.fake_pipeline_execution", status=status.value)

    client.force_login(staff)
    response = client.get(
        reverse(
            "wildcoeus.pipelines:logs-list",
            args=[pe.run_id],
        )
    )

    assert response.status_code == 200


@pytest.mark.freeze_time("2022-12-20 13:23:55")
def test_log_list__no_filters__all_logs_included(client, staff, setup_logs):
<<<<<<< HEAD
    pe = PipelineExecution.objects.first()
=======
    pe = OrmPipelineExecution.objects.first()
>>>>>>> f86c31a7

    client.force_login(staff)
    response = client.get(reverse("wildcoeus.pipelines:logs-list", args=[pe.run_id]))

    assert build_expected_message(pe) in response.context_data["logs"]

    for pr in pe.results.all():
        assert build_expected_message(pr) in response.context_data["logs"]

        for te in pr.task_executions.all():
            assert build_expected_message(te) in response.context_data["logs"]

            for tr in te.results.all():
                assert build_expected_message(tr) in response.context_data["logs"]


@pytest.mark.freeze_time("2022-12-20 13:23:55")
def test_log_list__filter_by_pipeline_result__pipeline_result_and_children_in_logs(
    client, staff, setup_logs
):
<<<<<<< HEAD
    pe = PipelineExecution.objects.first()
=======
    pe = OrmPipelineExecution.objects.first()
>>>>>>> f86c31a7
    [target, other] = pe.results.all()

    client.force_login(staff)
    response = client.get(
        reverse("wildcoeus.pipelines:logs-list", args=[pe.run_id])
        + f"?type=PipelineResult&id={target.id}"
    )

    assert build_expected_message(pe) not in response.context_data["logs"]

    assert build_expected_message(target) in response.context_data["logs"]
    for te in target.task_executions.all():
        assert build_expected_message(te) in response.context_data["logs"]

        for tr in te.results.all():
            assert build_expected_message(tr) in response.context_data["logs"]

    assert build_expected_message(other) not in response.context_data["logs"]
    for te in other.task_executions.all():
        assert build_expected_message(te) not in response.context_data["logs"]

        for tr in te.results.all():
            assert build_expected_message(tr) not in response.context_data["logs"]


@pytest.mark.freeze_time("2022-12-20 13:23:55")
def test_log_list__filter_by_task_execution__task_execution_and_children_in_logs(
    client, staff, setup_logs
):
<<<<<<< HEAD
    [target, *others] = TaskExecution.objects.all()
=======
    [target, *others] = OrmTaskExecution.objects.all()
>>>>>>> f86c31a7

    client.force_login(staff)
    response = client.get(
        reverse("wildcoeus.pipelines:logs-list", args=[target.run_id])
        + f"?type=TaskExecution&id={target.id}"
    )

    assert (
        build_expected_message(target.pipeline_result.execution)
        not in response.context_data["logs"]
    )
<<<<<<< HEAD
    for pr in PipelineResult.objects.all():
=======
    for pr in OrmPipelineResult.objects.all():
>>>>>>> f86c31a7
        assert build_expected_message(pr) not in response.context_data["logs"]

    for te in others:
        assert build_expected_message(te) not in response.context_data["logs"]

        for tr in te.results.all():
            assert build_expected_message(tr) not in response.context_data["logs"]

    assert build_expected_message(target) in response.context_data["logs"]
    for tr in target.results.all():
        assert build_expected_message(tr) in response.context_data["logs"]


@pytest.mark.freeze_time("2022-12-20 13:23:55")
def test_log_list__filter_by_task_result__task_result_in_logs(
    client, staff, setup_logs
):
<<<<<<< HEAD
    [target, *others] = TaskResult.objects.all()
=======
    [target, *others] = OrmTaskResult.objects.all()
>>>>>>> f86c31a7

    client.force_login(staff)
    response = client.get(
        reverse("wildcoeus.pipelines:logs-list", args=[target.run_id])
        + f"?type=TaskResult&id={target.id}"
    )

    assert (
        build_expected_message(target.execution.pipeline_result.execution)
        not in response.context_data["logs"]
    )

<<<<<<< HEAD
    for pr in PipelineResult.objects.all():
        assert build_expected_message(pr) not in response.context_data["logs"]

    for te in TaskExecution.objects.all():
=======
    for pr in OrmPipelineResult.objects.all():
        assert build_expected_message(pr) not in response.context_data["logs"]

    for te in OrmTaskExecution.objects.all():
>>>>>>> f86c31a7
        assert build_expected_message(te) not in response.context_data["logs"]

    for tr in others:
        assert build_expected_message(tr) not in response.context_data["logs"]

    assert build_expected_message(target) in response.context_data["logs"]


def test_log_list__tasks_not_completed(client, staff):
    pe = baker.make_recipe("pipelines.fake_pipeline_execution")
    pr = baker.make_recipe("pipelines.fake_pipeline_result", execution=pe)
    te = baker.make_recipe("pipelines.fake_task_execution", pipeline_result=pr)
    baker.make_recipe("pipelines.fake_task_result", execution=te)
    baker.make_recipe(
        "pipelines.fake_task_result",
        execution=te,
        status=PipelineTaskStatus.PENDING.value,
    )
    baker.make_recipe("pipelines.fake_pipeline_log", run_id=pe.run_id)

    client.force_login(staff)
    response = client.get(reverse("wildcoeus.pipelines:logs-list", args=[pe.run_id]))

    assert response.status_code == 200


def test_log_list_queries_pinned(client, staff, django_assert_num_queries):
    client.force_login(staff)
    pe = baker.make_recipe("pipelines.fake_pipeline_execution")
    pr = baker.make_recipe("pipelines.fake_pipeline_result", execution=pe)
    te = baker.make_recipe("pipelines.fake_task_execution", pipeline_result=pr)
    baker.make_recipe("pipelines.fake_task_result", execution=te)
    baker.make_recipe(
        "pipelines.fake_task_result",
        execution=te,
        status=PipelineTaskStatus.PENDING.value,
    )
    baker.make_recipe("pipelines.fake_pipeline_log", run_id=pe.run_id)

    with django_assert_num_queries(4):
        client.get(reverse("wildcoeus.pipelines:logs-list", args=[pe.run_id]))


def test_start__get(client, staff, test_pipeline):
    client.force_login(staff)
    response = client.get(
        reverse("wildcoeus.pipelines:start", args=[test_pipeline.get_id()])
    )

    assert response.status_code == 200


def test_start__post(client, staff, test_pipeline):
    client.force_login(staff)
    with tempfile.TemporaryDirectory() as d, override_settings(MEDIA_ROOT=d):
        response = client.post(
            reverse("wildcoeus.pipelines:start", args=[test_pipeline.get_id()]), data={}
        )

    assert response.status_code == 302
    assert OrmPipelineResult.objects.count() == 1


def test_start__post__with_formdata(client, staff):
    class MessageInputType(BaseModel):
        message: str

    class TestTaskFirst(Task):
        InputType = MessageInputType

        class Meta:
            app_label = "pipelinetest"

        def run(self, *args, **kwargs):
            return True

    class TestPipeline(Pipeline):
        first = TestTaskFirst(config={})

        class Meta:
            app_label = "pipelinetest"

    test_pipeline = TestPipeline()

    client.force_login(staff)
    with tempfile.TemporaryDirectory() as d, override_settings(MEDIA_ROOT=d):
        response = client.post(
            reverse("wildcoeus.pipelines:start", args=[test_pipeline.get_id()]),
            data={"message": "test"},
        )

    assert response.status_code == 302
    assert OrmPipelineResult.objects.count() == 1


def test_start__post__with_no_formdata(client, staff):
    class MessageInputType(BaseModel):
        message: str

    class TestTaskFirst(Task):
        InputType = MessageInputType

        class Meta:
            app_label = "pipelinetest"

        def run(self, *args, **kwargs):
            return True

    class TestPipeline(Pipeline):
        first = TestTaskFirst(config={})

        class Meta:
            app_label = "pipelinetest"

    test_pipeline = TestPipeline()

    client.force_login(staff)
    with tempfile.TemporaryDirectory() as d, override_settings(MEDIA_ROOT=d):
        response = client.post(
            reverse("wildcoeus.pipelines:start", args=[test_pipeline.get_id()]), data={}
        )

    assert response.context_data["form"].errors == {
        "message": ["This field is required."]
    }
    assert response.status_code == 200


@patch("wildcoeus.pipelines.views.run_task")
def test_rerun_task__post(run_task, client, staff):
    class TestTaskFirst(Task):
        class Meta:
            app_label = "pipelinetest"

        def run(self, *args, **kwargs):
            return True

    class TestPipeline(Pipeline):
        first = TestTaskFirst(config={})

        class Meta:
            app_label = "pipelinetest"

    pipeline = TestPipeline()

    pe = baker.make_recipe(
        "pipelines.fake_pipeline_execution", pipeline_id=pipeline.get_id()
    )
    pr = baker.make_recipe("pipelines.fake_pipeline_result", execution=pe)
    te = baker.make_recipe(
        "pipelines.fake_task_execution",
        pipeline_result=pr,
        pipeline_task="first",
        task_id="pipelinetest.TestTaskFirst",
    )
    tr = baker.make_recipe(
        "pipelines.fake_task_result",
        execution=te,
    )
    client.force_login(staff)
    with tempfile.TemporaryDirectory() as d, override_settings(MEDIA_ROOT=d):
        response = client.get(reverse("wildcoeus.pipelines:rerun-task", args=[tr.pk]))

    run_task.assert_called_once_with(
        pipeline_id=tr.pipeline_id,
        task_id=tr.task_id,
        run_id=tr.run_id,
        input_data=tr.input_data,
        serializable_pipeline_object=None,
        serializable_task_object=None,
    )

    assert response.status_code == 302


def test_rerun_task__no_task(client, staff):
    client.force_login(staff)
    response = client.get(reverse("wildcoeus.pipelines:rerun-task", args=["123"]))

    assert response.status_code == 404<|MERGE_RESOLUTION|>--- conflicted
+++ resolved
@@ -1,10 +1,7 @@
 import tempfile
 from functools import reduce
 from itertools import chain
-<<<<<<< HEAD
-=======
 from typing import List
->>>>>>> f86c31a7
 from unittest.mock import patch
 
 from django.test.utils import override_settings
@@ -16,20 +13,11 @@
 
 from wildcoeus.pipelines.base import Pipeline
 from wildcoeus.pipelines.models import (
-<<<<<<< HEAD
-    PipelineExecution,
-    PipelineResult,
-    TaskExecution,
-    TaskResult,
-)
-from wildcoeus.pipelines.registry import pipeline_registry
-=======
     OrmPipelineExecution,
     OrmPipelineResult,
     OrmTaskExecution,
     OrmTaskResult,
 )
->>>>>>> f86c31a7
 from wildcoeus.pipelines.status import PipelineTaskStatus
 from wildcoeus.pipelines.tasks import Task
 
@@ -161,11 +149,7 @@
         baker.make_recipe("pipelines.fake_task_execution", pipeline_result=pr)
         for pr in prs
     ]
-<<<<<<< HEAD
-    trs = list(
-=======
     trs: List[OrmTaskResult] = list(
->>>>>>> f86c31a7
         reduce(
             lambda a, b: [*a, *b],
             [
@@ -181,27 +165,15 @@
     for obj in chain([pe], prs, tes, trs):
         baker.make_recipe(
             "pipelines.fake_pipeline_log",
-<<<<<<< HEAD
-            context_type=type(obj).__name__,
-            context_id=obj.id,
-            message=f"{type(obj).__name__} {obj.id}",
-=======
             context_type=obj.content_type_name,
             context_id=obj.id,
             message=f"{obj.content_type_name} {obj.id}",
->>>>>>> f86c31a7
             run_id=pe.run_id,
         )
 
 
 def build_expected_message(context_object):
-<<<<<<< HEAD
-    return (
-        f"[20/Dec/2022 13:23:55]: {type(context_object).__name__} {context_object.id}"
-    )
-=======
     return f"[20/Dec/2022 13:23:55]: {context_object.content_type_name} {context_object.id}"
->>>>>>> f86c31a7
 
 
 @pytest.mark.freeze_time("2022-12-20 13:23:55")
@@ -242,11 +214,7 @@
 
 @pytest.mark.freeze_time("2022-12-20 13:23:55")
 def test_log_list__no_filters__all_logs_included(client, staff, setup_logs):
-<<<<<<< HEAD
-    pe = PipelineExecution.objects.first()
-=======
     pe = OrmPipelineExecution.objects.first()
->>>>>>> f86c31a7
 
     client.force_login(staff)
     response = client.get(reverse("wildcoeus.pipelines:logs-list", args=[pe.run_id]))
@@ -267,11 +235,7 @@
 def test_log_list__filter_by_pipeline_result__pipeline_result_and_children_in_logs(
     client, staff, setup_logs
 ):
-<<<<<<< HEAD
-    pe = PipelineExecution.objects.first()
-=======
     pe = OrmPipelineExecution.objects.first()
->>>>>>> f86c31a7
     [target, other] = pe.results.all()
 
     client.force_login(staff)
@@ -301,11 +265,7 @@
 def test_log_list__filter_by_task_execution__task_execution_and_children_in_logs(
     client, staff, setup_logs
 ):
-<<<<<<< HEAD
-    [target, *others] = TaskExecution.objects.all()
-=======
     [target, *others] = OrmTaskExecution.objects.all()
->>>>>>> f86c31a7
 
     client.force_login(staff)
     response = client.get(
@@ -317,11 +277,7 @@
         build_expected_message(target.pipeline_result.execution)
         not in response.context_data["logs"]
     )
-<<<<<<< HEAD
-    for pr in PipelineResult.objects.all():
-=======
     for pr in OrmPipelineResult.objects.all():
->>>>>>> f86c31a7
         assert build_expected_message(pr) not in response.context_data["logs"]
 
     for te in others:
@@ -339,11 +295,7 @@
 def test_log_list__filter_by_task_result__task_result_in_logs(
     client, staff, setup_logs
 ):
-<<<<<<< HEAD
-    [target, *others] = TaskResult.objects.all()
-=======
     [target, *others] = OrmTaskResult.objects.all()
->>>>>>> f86c31a7
 
     client.force_login(staff)
     response = client.get(
@@ -356,17 +308,10 @@
         not in response.context_data["logs"]
     )
 
-<<<<<<< HEAD
-    for pr in PipelineResult.objects.all():
-        assert build_expected_message(pr) not in response.context_data["logs"]
-
-    for te in TaskExecution.objects.all():
-=======
     for pr in OrmPipelineResult.objects.all():
         assert build_expected_message(pr) not in response.context_data["logs"]
 
     for te in OrmTaskExecution.objects.all():
->>>>>>> f86c31a7
         assert build_expected_message(te) not in response.context_data["logs"]
 
     for tr in others:
