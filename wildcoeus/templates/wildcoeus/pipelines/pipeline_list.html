--- conflicted
+++ resolved
@@ -11,11 +11,7 @@
     <tr>
       <th>Pipeline</th>
       <th>Tasks</th>
-<<<<<<< HEAD
-      <th>Runs</th>
-=======
       <th>Runs (Success/Failed)</th>
->>>>>>> 83cbc460
       <th>Last Ran</th>
       <th>Avg Runtime</th>
     </tr>
@@ -28,11 +24,7 @@
         <td>{{ pipeline.tasks|length }}</td>
         <td>
           <a href="{% url "wildcoeus.pipelines:pipeline-execution-list" pipeline.id %}" class="btn btn-success">
-<<<<<<< HEAD
-            {{ runs|lookup:pipeline.id|default_if_none:0 }}
-=======
             {{ runs|lookup:pipeline.id|default_if_none:0 }}/{{ failed|lookup:pipeline.id|default_if_none:0 }}
->>>>>>> 83cbc460
           </a>
         </td>
         <td>{{ last_ran|lookup:pipeline.id|naturaltime|default_if_none:"Never" }}</td>
