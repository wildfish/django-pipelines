from typing import Any, Dict, List, Union

from django.core.exceptions import FieldDoesNotExist
from django.db.models import CharField, F, Q, QuerySet
from django.db.models.functions import Lower


class TableFilterMixin:
    _meta: Any

    @classmethod
    def filter(
        cls, data: Union[QuerySet, List], filters: Dict[str, Any]
    ) -> Union[List, QuerySet]:
        if isinstance(data, QuerySet):
            return cls._queryset_filter(data, filters)
        else:
            return cls._list_filter(data, filters)

    @classmethod
    def _queryset_filter(cls, qs: QuerySet, filters: Dict[str, Any]) -> QuerySet:
        """
        Apply filtering on  a queryset based on the search[value] and
        columns[{field}][search][value] column request params.
        """

        global_search_value = filters.get("search[value]")
        # used to filter out non model fields
        model_fields = [f.name for f in qs.model._meta.get_fields()]

        q_list = Q()
        fields = list(cls._meta.columns.keys())
        # Search all fields by adding a Q for each.
        for field in fields:
            if field in model_fields and global_search_value:
                q_list |= Q(**{f"{field}__icontains": global_search_value})

        # Search in individual fields by checking for a request value at index.
        for o, field in enumerate(fields):
            field_search_value = filters.get(f"columns[{o}][search][value]")
            if field in model_fields and field_search_value:
                q_list &= Q(**{f"{fields[o]}__icontains": field_search_value})

        return qs.filter(q_list)

    @classmethod
    def _list_filter(cls, data: List, filters: Dict[str, Any]) -> List:
        """
        Apply filtering to a list based on the search[value] request params and
        columns[{field}][search][value] column request params.
        """

        global_search_value = filters.get("search[value]")

        if global_search_value:
            data = [
                d
                for d in data
                if any(
                    [global_search_value.lower() in str(x).lower() for x in d.values()]
                )
            ]
        else:
            fields_to_search = {}

            # Search in individual fields by checking for a request value at index.
            for o, field in enumerate(cls._meta.columns.keys()):
                field_search_value = filters.get(f"columns[{o}][search][value]")
                if field_search_value:
                    fields_to_search[field] = field_search_value

            if fields_to_search:
                data = [
                    d
                    for d in data
                    for field, value in fields_to_search.items()
                    if d[field] == value
                ]
        return data


class TableSortMixin:
    _meta: Any

    @classmethod
    def sort(
        cls, data: Union[QuerySet, List], filters: Dict[str, Any]
    ) -> Union[List, QuerySet]:
        if isinstance(data, QuerySet):
            return cls._queryset_sort(data, filters)
        else:
            return cls._list_sort(data, filters)

    @classmethod
    def _queryset_sort(cls, qs: QuerySet, filters: Dict[str, Any]) -> QuerySet:
        """
        Apply ordering to a queryset based on the order[{field}][column] column request params.
        """
        orders = []
        fields = list(cls._meta.columns.keys())

        for o in range(len(fields)):
            order_index = filters.get(f"order[{o}][column]")
            if order_index is not None:
                field = fields[int(order_index)]
<<<<<<< HEAD
                try:
                    django_field = qs.model._meta.get_field(field)
                except FieldDoesNotExist:
                    django_field = None

                if (
                    cls.Meta.force_lower
                    and django_field
                    and isinstance(django_field, CharField)
=======
                if cls._meta.force_lower and isinstance(
                    qs.model._meta.get_field(field), CharField
>>>>>>> f61be924
                ):
                    field = Lower(field)
                else:
                    field = F(field)

                ordered_field = (
                    field.desc(nulls_last=True)
                    if filters.get(f"order[{o}][dir]") == "desc"
                    else field.asc(nulls_last=True)
                )
                orders.append(ordered_field)

        if orders:
            qs = qs.order_by(*orders)

        return qs

    @classmethod
    def _list_sort(cls, data: List, filters: Dict[str, Any]) -> List:
        """
        Apply ordering to a list based on the order[{field}][column] column request params.
        """

        def conditionally_apply_lower(v):
            if cls._meta.force_lower and isinstance(v, str):
                return v.lower()
            return v

        fields = list(cls._meta.columns.keys())

        for o in range(len(fields)):
            order_index = filters.get(f"order[{o}][column]")
            if order_index is not None:
                field = fields[int(order_index)]
                direction = filters.get(f"order[{o}][dir]")
                data = sorted(
                    data,
                    key=lambda x: conditionally_apply_lower(x[field]),
                    reverse=direction == "desc",
                )

        return data


class TableCountMixin:
    Meta: Any

    @classmethod
    def count(cls, data: Union[QuerySet, List]):
        if isinstance(data, QuerySet):
            return cls._queryset_count(data)
        else:
            return cls._list_count(data)

    @staticmethod
    def _list_count(data: List) -> int:
        return len(data)

    @staticmethod
    def _queryset_count(qs: QuerySet) -> QuerySet:
        return qs.count()


class TableMixin(
    TableFilterMixin,
    TableSortMixin,
    TableCountMixin,
):
    pass<|MERGE_RESOLUTION|>--- conflicted
+++ resolved
@@ -103,20 +103,15 @@
             order_index = filters.get(f"order[{o}][column]")
             if order_index is not None:
                 field = fields[int(order_index)]
-<<<<<<< HEAD
                 try:
                     django_field = qs.model._meta.get_field(field)
                 except FieldDoesNotExist:
                     django_field = None
 
                 if (
-                    cls.Meta.force_lower
+                    cls._meta.force_lower
                     and django_field
                     and isinstance(django_field, CharField)
-=======
-                if cls._meta.force_lower and isinstance(
-                    qs.model._meta.get_field(field), CharField
->>>>>>> f61be924
                 ):
                     field = Lower(field)
                 else:
