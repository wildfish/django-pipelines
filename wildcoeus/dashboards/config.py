--- conflicted
+++ resolved
@@ -11,25 +11,17 @@
         )
 
     @property
-    def WILDCOEUS_GRID_PREFIX(cls) -> str:
-        return getattr(
-            settings,
-            "WILDCOEUS_GRID_PREFIX",
-            "span",
-        )
-
-    @property
-<<<<<<< HEAD
     def WILDCOEUS_DEFAULT_GRID_CSS(cls) -> str:
         return getattr(
             settings,
             "WILDCOEUS_DEFAULT_GRID_CSS",
             "span-6",
-=======
+        )
+
+    @property
     def WILDCOEUS_INCLUDE_DASHBOARD_VIEWS(cls) -> bool:
         return getattr(
             settings,
             "WILDCOEUS_INCLUDE_DASHBOARD_VIEWS",
             True,
->>>>>>> 56fd58d9
         )