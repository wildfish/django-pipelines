from typing import Any, Dict, List, Optional, Type, ClassVar

from django.db.models import Model
from django.http import HttpRequest
from django.template import Context
from django.template.loader import render_to_string
from django.urls import reverse
from django.utils.module_loading import import_string
from django.utils.safestring import mark_safe
from django.utils.text import slugify

from wildcoeus.dashboards.component import Component
from wildcoeus.dashboards.component.layout import Card, ComponentLayout
from wildcoeus.dashboards.config import Config
from wildcoeus.dashboards.log import logger
from wildcoeus.dashboards.permissions import BasePermission
from wildcoeus.meta import ClassWithAppConfigMeta
from wildcoeus.registry.registry import Registerable


class Dashboard(Registerable, ClassWithAppConfigMeta):
    _meta: Type["Dashboard.Meta"]
    components: Dict[str, Any]

    class Meta(ClassWithAppConfigMeta.Meta):
        abstract = True
<<<<<<< HEAD
        include_in_graphql: ClassVar[bool]
        include_in_menu: ClassVar[bool]
=======
        include_in_menu: bool
>>>>>>> 0bfe6281
        permission_classes: Optional[List[BasePermission]] = None
        template_name: Optional[str] = None
        lookup_kwarg: str = "lookup"  # url parameter name
        lookup_field: str = "pk"  # model field

    def __init__(self, *args, **kwargs):
        logger.debug(f"Calling init for {self.class_name()}")
        self.object = None
        # set component value/defer to be method calls to get_FOO_value, get_FOO_refer if defined on dashboard
        for key, component in self.components.items():
            if hasattr(self, f"get_{key}_value"):
                logger.debug(f"setting component value to 'get_{key}_value' for {key}")
                component.value = getattr(self, f"get_{key}_value")

            elif hasattr(self, f"get_{key}_defer"):
                logger.debug(f"setting component defer to 'get_{key}_defer' for {key}")
                component.defer = getattr(self, f"get_{key}_defer")

            if (
                component.value is None
                and component.defer is None
                and component.defer_url is None
            ):
                logger.warning(f"component {key} has no value or defer set.")

    @classmethod
    def postprocess_meta(cls, class_meta, resolved_meta_class):
        # add default includes based on the abstract status
        if not hasattr(class_meta, "include_in_menu"):
            resolved_meta_class.include_in_menu = not resolved_meta_class.abstract

        # collect all the components from all the base classes
        cls.components = {}
        for base in reversed(cls.__bases__):
            if not hasattr(base, "components") or not isinstance(base.components, dict):
                continue

            for k, v in (
                (k, v) for k, v in base.components.items() if isinstance(v, Component)
            ):
                cls.components[k] = v

        # add all components from the current class
        for k, v in (
            (k, v) for k, v in cls.__dict__.items() if isinstance(v, Component)
        ):
            cls.components[k] = v

        return super().postprocess_meta(class_meta, resolved_meta_class)

    class Layout:
        components: Optional[ComponentLayout] = None

    @classmethod
    def class_name(cls):
        return str(cls.__name__).lower()

    @classmethod
    def get_slug(cls):
        return f"{slugify(cls._meta.app_label)}_{slugify(cls.__name__)}"

    @classmethod
    def get_id(cls):
        return cls.get_slug()

    def get_components(self) -> list[Component]:
        components_to_keys = {}
        awaiting_dependents = {}
        for key, component in self.components.items():
            component.object = self.object
            if not component.dashboard:
                component.dashboard = self.__class__
            if not component.key:
                component.key = key
            if not component.verbose_name:
                component.verbose_name = key
            if not component.render_type:
                component.render_type = component.__class__.__name__
            components_to_keys[key] = component

            if component.dependents:
                awaiting_dependents[key] = component.dependents

        for component, dependents in awaiting_dependents.items():
            components_to_keys[component].dependent_components = [
                components_to_keys.get(d) for d in dependents  # type: ignore
            ]

        return list(components_to_keys.values())

    @classmethod
    def get_dashboard_permissions(cls):
        """
        Returns a list of permissions attached to a dashboard.
        """
        if cls._meta.permission_classes:
            permission_classes = cls._meta.permission_classes
        else:
            permission_classes = []
            for permission_class_path in Config().WILDCOEUS_DEFAULT_PERMISSION_CLASSES:
                try:
                    permission_class = import_string(permission_class_path)
                    permission_classes.append(permission_class)
                except ModuleNotFoundError:  # pragma: no cover
                    logger.warning(
                        f"{permission_class_path} is invalid permissions path"
                    )

        return [permission() for permission in permission_classes]

    @classmethod
    def has_permissions(cls, request: HttpRequest, handle: bool = True):
        """
        Check if the request should be permitted.
        Raises exception if the request is not permitted.
        """
        for permission in cls.get_dashboard_permissions():
            if not permission.has_permission(request=request, dashboard=cls):
                if handle:
                    return permission.handle_no_permission(
                        request=request, dashboard=cls
                    )
                else:
                    return False
        return True

    @classmethod
    def get_urls(cls):
        from django.urls import path

        from .views import DashboardView

        name = cls.class_name()

        return [
            path(
                f"{cls._meta.app_label}/{name}/",
                DashboardView.as_view(dashboard_class=cls),
                name=cls.get_slug(),
            ),
        ]

    @classmethod
    def urls(cls):
        urls = cls.get_urls()
        return urls

    @classmethod
    def get_absolute_url(cls):
        return reverse(f"wildcoeus.dashboards:{cls.get_slug()}")

    def get_context(self, **kwargs) -> dict:
        return kwargs

    def render(self, request: HttpRequest, template_name=None):
        """
        Renders 3 ways
        - if template is provided - use custom template
        - else if layout is set use layout.
        - else render a generic layout by wrapping all components.
        """
        context = self.get_context(request=request, call_deferred=False)

        layout = self.Layout()

        # Render with template
        if template_name:
            return mark_safe(render_to_string(template_name, context))

        # No layout, so create default one, copying any LayoutOptions elements from the component to the card
        # TODO Card as the default should be an option
        # TODO make width/css_classes generic, for now tho we don't need template.
        if not layout.components:

            def _get_layout(c: Component) -> dict:
                return {
                    "grid_css_classes": c.grid_css_classes,
                    "css_classes": c.css_classes or "",
                }

            layout.components = ComponentLayout(
                *[Card(k, **_get_layout(c)) for k, c in self.components.items()]
            )

        return layout.components.render(dashboard=self, context=Context(context))

    def __str__(self):
        return self._meta.name


class ModelDashboard(Dashboard):
    _meta: Type["ModelDashboard.Meta"]

    class Meta(Dashboard.Meta):
        model: ClassVar[Model]
        abstract = True

    def __init__(self, *args, **kwargs):
        super(ModelDashboard, self).__init__(*args, **kwargs)
        self.object = kwargs.get("object")
        if not self.object:
            self.object = self.get_object(**kwargs)

    def get_queryset(self):
        if self._meta.model is None:
            raise AttributeError("model is not set on Meta")

        return self._meta.model.objects.all()

    def get_absolute_url(self):
        return reverse(
            f"wildcoeus.dashboards:{self.get_slug()}_detail",
            kwargs={self._meta.lookup_kwarg: self.object.pk},
        )

    def get_object(self, **kwargs):
        """
        Get django object based on lookup params
        """
        qs = self.get_queryset()

        if self._meta.lookup_kwarg not in kwargs:
            raise AttributeError(f"{self._meta.lookup_kwarg} not in kwargs")

        lookup = kwargs[self._meta.lookup_kwarg]

        return qs.get(**{self._meta.lookup_field: lookup})

    @classmethod
    def get_urls(cls):
        from django.urls import path

        from .views import DashboardView

        name = cls.class_name()

        return [
            path(
                f"{cls._meta.app_label}/{name}/<str:{cls._meta.lookup_kwarg}>/",
                DashboardView.as_view(dashboard_class=cls),
                name=f"{cls.get_slug()}_detail",
            ),
        ]<|MERGE_RESOLUTION|>--- conflicted
+++ resolved
@@ -24,12 +24,7 @@
 
     class Meta(ClassWithAppConfigMeta.Meta):
         abstract = True
-<<<<<<< HEAD
-        include_in_graphql: ClassVar[bool]
         include_in_menu: ClassVar[bool]
-=======
-        include_in_menu: bool
->>>>>>> 0bfe6281
         permission_classes: Optional[List[BasePermission]] = None
         template_name: Optional[str] = None
         lookup_kwarg: str = "lookup"  # url parameter name
