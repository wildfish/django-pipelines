<<<<<<< HEAD
from typing import Any, Dict, List, Optional, Type, ClassVar
=======
from typing import Any, ClassVar, Dict, List, Optional
>>>>>>> f86c31a7

from django.db.models import Model
from django.http import HttpRequest
from django.template import Context
from django.template.loader import render_to_string
from django.urls import reverse
from django.utils.module_loading import import_string
from django.utils.safestring import mark_safe
from django.utils.text import slugify

from wildcoeus.dashboards.component import Component
from wildcoeus.dashboards.component.layout import Card, ComponentLayout
from wildcoeus.dashboards.config import Config
from wildcoeus.dashboards.log import logger
from wildcoeus.dashboards.permissions import BasePermission
from wildcoeus.meta import ClassWithAppConfigMeta
from wildcoeus.registry.registry import Registerable


class Dashboard(Registerable, ClassWithAppConfigMeta):
    components: Dict[str, Any]

    class Meta(ClassWithAppConfigMeta.Meta):
        abstract = True
        include_in_menu: ClassVar[bool]
        permission_classes: Optional[List[BasePermission]] = None
        template_name: Optional[str] = None
        lookup_kwarg: str = "lookup"  # url parameter name
        lookup_field: str = "pk"  # model field

    def __init__(self, *args, **kwargs):
        logger.debug(f"Calling init for {self.class_name()}")
        self.object = None
        # set component value/defer to be method calls to get_FOO_value, get_FOO_refer if defined on dashboard
        for key, component in self.components.items():
            if hasattr(self, f"get_{key}_value"):
                logger.debug(f"setting component value to 'get_{key}_value' for {key}")
                component.value = getattr(self, f"get_{key}_value")

            elif hasattr(self, f"get_{key}_defer"):
                logger.debug(f"setting component defer to 'get_{key}_defer' for {key}")
                component.defer = getattr(self, f"get_{key}_defer")

            if (
                component.value is None
                and component.defer is None
                and component.defer_url is None
            ):
                logger.warning(f"component {key} has no value or defer set.")

    @classmethod
    def postprocess_meta(cls, class_meta, resolved_meta_class):
        # add default includes based on the abstract status
        if not hasattr(class_meta, "include_in_menu"):
            resolved_meta_class.include_in_menu = not resolved_meta_class.abstract

        # collect all the components from all the base classes
        cls.components = {}
        for base in reversed(cls.__bases__):
            if not hasattr(base, "components") or not isinstance(base.components, dict):
                continue

            for k, v in (
                (k, v) for k, v in base.components.items() if isinstance(v, Component)
            ):
                cls.components[k] = v

        # add all components from the current class
        for k, v in (
            (k, v) for k, v in cls.__dict__.items() if isinstance(v, Component)
        ):
            cls.components[k] = v

        return super().postprocess_meta(class_meta, resolved_meta_class)

    class Layout:
        components: Optional[ComponentLayout] = None

    @classmethod
    def class_name(cls):
        return str(cls.__name__).lower()

    @classmethod
    def get_slug(cls):
        return f"{slugify(cls._meta.app_label)}_{slugify(cls.__name__)}"

    @classmethod
    def get_id(cls):
        return cls.get_slug()

    def get_components(self) -> list[Component]:
        components_to_keys = {}
        awaiting_dependents = {}
        for key, component in self.components.items():
            component.object = self.object
            if not component.dashboard:
                component.dashboard = self.__class__
            if not component.key:
                component.key = key
            if not component.verbose_name:
                component.verbose_name = key
            if not component.render_type:
                component.render_type = component.__class__.__name__
            components_to_keys[key] = component

            if component.dependents:
                awaiting_dependents[key] = component.dependents

        for component, dependents in awaiting_dependents.items():
            components_to_keys[component].dependent_components = [
                components_to_keys.get(d) for d in dependents  # type: ignore
            ]

        return list(components_to_keys.values())

    @classmethod
    def get_dashboard_permissions(cls):
        """
        Returns a list of permissions attached to a dashboard.
        """
        if cls._meta.permission_classes:
            permission_classes = cls._meta.permission_classes
        else:
            permission_classes = []
            for permission_class_path in Config().WILDCOEUS_DEFAULT_PERMISSION_CLASSES:
                try:
                    permission_class = import_string(permission_class_path)
                    permission_classes.append(permission_class)
                except ModuleNotFoundError:  # pragma: no cover
                    logger.warning(
                        f"{permission_class_path} is invalid permissions path"
                    )

        return [permission() for permission in permission_classes]

    @classmethod
    def has_permissions(cls, request: HttpRequest, handle: bool = True):
        """
        Check if the request should be permitted.
        Raises exception if the request is not permitted.
        """
        for permission in cls.get_dashboard_permissions():
            if not permission.has_permission(request=request, dashboard=cls):
                if handle:
                    return permission.handle_no_permission(
                        request=request, dashboard=cls
                    )
                else:
                    return False
        return True

    @classmethod
    def get_urls(cls):
        from django.urls import path

        from .views import DashboardView

        name = cls.class_name()

        return [
            path(
                f"{cls._meta.app_label}/{name}/",
                DashboardView.as_view(dashboard_class=cls),
                name=cls.get_slug(),
            ),
        ]

    @classmethod
    def urls(cls):
        urls = cls.get_urls()
        return urls

    @classmethod
    def get_absolute_url(cls):
        return reverse(f"wildcoeus.dashboards:{cls.get_slug()}")

    def get_context(self, **kwargs) -> dict:
        return kwargs

    def render(self, request: HttpRequest, template_name=None):
        """
        Renders 3 ways
        - if template is provided - use custom template
        - else if layout is set use layout.
        - else render a generic layout by wrapping all components.
        """
        context = self.get_context(request=request, call_deferred=False)

        layout = self.Layout()

        # Render with template
        if template_name:
            return mark_safe(render_to_string(template_name, context))

        # No layout, so create default one, copying any LayoutOptions elements from the component to the card
        # TODO Card as the default should be an option
        # TODO make width/css_classes generic, for now tho we don't need template.
        if not layout.components:

            def _get_layout(c: Component) -> dict:
                return {
                    "grid_css_classes": c.grid_css_classes,
                    "css_classes": c.css_classes or "",
                }

            layout.components = ComponentLayout(
                *[Card(k, **_get_layout(c)) for k, c in self.components.items()]
            )

        return layout.components.render(dashboard=self, context=Context(context))

    def __str__(self):
        return self._meta.name


class ModelDashboard(Dashboard):
    object: Model

    class Meta(Dashboard.Meta):
        model: ClassVar[Model]
        abstract = True

    def __init__(self, *args, **kwargs):
        super(ModelDashboard, self).__init__(*args, **kwargs)
        self.object = kwargs.get("object")
        if not self.object:
            self.object = self.get_object(**kwargs)

    def get_queryset(self):
        if self._meta.model is None:
            raise AttributeError("model is not set on Meta")

        return self._meta.model.objects.all()

    def get_absolute_url(self):
        return reverse(
            f"wildcoeus.dashboards:{self.get_slug()}_detail",
            kwargs={self._meta.lookup_kwarg: self.object.pk},
        )

    def get_object(self, **kwargs):
        """
        Get django object based on lookup params
        """
        qs = self.get_queryset()

        if self._meta.lookup_kwarg not in kwargs:
            raise AttributeError(f"{self._meta.lookup_kwarg} not in kwargs")

        lookup = kwargs[self._meta.lookup_kwarg]

        return qs.get(**{self._meta.lookup_field: lookup})

    @classmethod
    def get_urls(cls):
        from django.urls import path

        from .views import DashboardView

        name = cls.class_name()

        return [
            path(
                f"{cls._meta.app_label}/{name}/<str:{cls._meta.lookup_kwarg}>/",
                DashboardView.as_view(dashboard_class=cls),
                name=f"{cls.get_slug()}_detail",
            ),
        ]<|MERGE_RESOLUTION|>--- conflicted
+++ resolved
@@ -1,8 +1,4 @@
-<<<<<<< HEAD
-from typing import Any, Dict, List, Optional, Type, ClassVar
-=======
 from typing import Any, ClassVar, Dict, List, Optional
->>>>>>> f86c31a7
 
 from django.db.models import Model
 from django.http import HttpRequest
