from django import forms
from django.db.models import Q

from wildcoeus.pipelines.models import PipelineLog
<<<<<<< HEAD
from wildcoeus.pipelines.results.base import (
    BasePipelineResult,
    BaseTaskExecution,
    BaseTaskResult,
)
=======
from wildcoeus.pipelines.results.base import PipelineResult, TaskExecution, TaskResult
>>>>>>> f86c31a7
from wildcoeus.pipelines.results.helpers import (
    get_pipeline_result,
    get_task_execution,
    get_task_executions,
    get_task_result,
    get_task_results,
)


class PipelineStartForm(forms.Form):
    def __init__(self, *args, **kwargs):
        pipeline_cls = kwargs.pop("pipeline_cls")
        super().__init__(*args, **kwargs)

        # create form fields for each InputType on a task
        tasks = pipeline_cls.tasks.values() if pipeline_cls.tasks else []

        for task in tasks:
            if task.InputType:
                for f in task.InputType.__fields__.values():
                    self.fields[f"{f.name}"] = forms.CharField(required=f.required)


class LogFilterForm(forms.Form):
    type = forms.CharField()
    id = forms.CharField()

    @property
    def qs(self):
        if not self.is_valid():
            return PipelineLog.objects.all()

<<<<<<< HEAD
        if self.cleaned_data["type"] == BasePipelineResult.content_type_name:
            pipeline_results = [get_pipeline_result(self.cleaned_data["id"])]
            pipeline_result_id = pipeline_results[0].get_id()

            task_executions = get_task_executions(pipeline_result_id=pipeline_result_id)
            task_results = get_task_results(pipeline_result_id=pipeline_result_id)
        elif self.cleaned_data["type"] == BaseTaskExecution.content_type_name:
            pipeline_results = []
            task_executions = [get_task_execution(self.cleaned_data["id"])]
            task_results = get_task_results(
                task_execution_id=task_executions[0].get_id()
            )
        elif self.cleaned_data["type"] == BaseTaskResult.content_type_name:
            pipeline_results = []
            task_executions = []
            task_results = [get_task_result(self.cleaned_data["id"])]
=======
        if self.cleaned_data["type"] == PipelineResult.content_type_name:
            pipeline_result = get_pipeline_result(self.cleaned_data["id"])
            pipeline_results = [pipeline_result] if pipeline_result else []
            pipeline_result_id = pipeline_result.get_id() if pipeline_result else None

            task_executions = get_task_executions(pipeline_result_id=pipeline_result_id)
            task_results = get_task_results(pipeline_result_id=pipeline_result_id)
        elif self.cleaned_data["type"] == TaskExecution.content_type_name:
            pipeline_results = []

            task_execution = get_task_execution(self.cleaned_data["id"])
            task_executions = [task_execution] if task_execution else []
            task_results = get_task_results(
                task_execution_id=task_execution.get_id() if task_execution else None
            )
        elif self.cleaned_data["type"] == TaskResult.content_type_name:
            pipeline_results = []
            task_executions = []
            task_result = get_task_result(self.cleaned_data["id"])
            task_results = [task_result] if task_result else []
>>>>>>> f86c31a7
        else:
            pipeline_results = []
            task_executions = []
            task_results = []

        return PipelineLog.objects.filter(
            Q(
<<<<<<< HEAD
                context_type=BasePipelineResult.content_type_name,
                context_id__in=[pr.get_id() for pr in pipeline_results],
            )
            | Q(
                context_type=BaseTaskExecution.content_type_name,
                context_id__in=[te.get_id() for te in task_executions],
            )
            | Q(
                context_type=BaseTaskResult.content_type_name,
=======
                context_type=PipelineResult.content_type_name,
                context_id__in=[pr.get_id() for pr in pipeline_results],
            )
            | Q(
                context_type=TaskExecution.content_type_name,
                context_id__in=[te.get_id() for te in task_executions],
            )
            | Q(
                context_type=TaskResult.content_type_name,
>>>>>>> f86c31a7
                context_id__in=[tr.get_id() for tr in task_results],
            )
        )<|MERGE_RESOLUTION|>--- conflicted
+++ resolved
@@ -2,15 +2,7 @@
 from django.db.models import Q
 
 from wildcoeus.pipelines.models import PipelineLog
-<<<<<<< HEAD
-from wildcoeus.pipelines.results.base import (
-    BasePipelineResult,
-    BaseTaskExecution,
-    BaseTaskResult,
-)
-=======
 from wildcoeus.pipelines.results.base import PipelineResult, TaskExecution, TaskResult
->>>>>>> f86c31a7
 from wildcoeus.pipelines.results.helpers import (
     get_pipeline_result,
     get_task_execution,
@@ -43,24 +35,6 @@
         if not self.is_valid():
             return PipelineLog.objects.all()
 
-<<<<<<< HEAD
-        if self.cleaned_data["type"] == BasePipelineResult.content_type_name:
-            pipeline_results = [get_pipeline_result(self.cleaned_data["id"])]
-            pipeline_result_id = pipeline_results[0].get_id()
-
-            task_executions = get_task_executions(pipeline_result_id=pipeline_result_id)
-            task_results = get_task_results(pipeline_result_id=pipeline_result_id)
-        elif self.cleaned_data["type"] == BaseTaskExecution.content_type_name:
-            pipeline_results = []
-            task_executions = [get_task_execution(self.cleaned_data["id"])]
-            task_results = get_task_results(
-                task_execution_id=task_executions[0].get_id()
-            )
-        elif self.cleaned_data["type"] == BaseTaskResult.content_type_name:
-            pipeline_results = []
-            task_executions = []
-            task_results = [get_task_result(self.cleaned_data["id"])]
-=======
         if self.cleaned_data["type"] == PipelineResult.content_type_name:
             pipeline_result = get_pipeline_result(self.cleaned_data["id"])
             pipeline_results = [pipeline_result] if pipeline_result else []
@@ -81,7 +55,6 @@
             task_executions = []
             task_result = get_task_result(self.cleaned_data["id"])
             task_results = [task_result] if task_result else []
->>>>>>> f86c31a7
         else:
             pipeline_results = []
             task_executions = []
@@ -89,17 +62,6 @@
 
         return PipelineLog.objects.filter(
             Q(
-<<<<<<< HEAD
-                context_type=BasePipelineResult.content_type_name,
-                context_id__in=[pr.get_id() for pr in pipeline_results],
-            )
-            | Q(
-                context_type=BaseTaskExecution.content_type_name,
-                context_id__in=[te.get_id() for te in task_executions],
-            )
-            | Q(
-                context_type=BaseTaskResult.content_type_name,
-=======
                 context_type=PipelineResult.content_type_name,
                 context_id__in=[pr.get_id() for pr in pipeline_results],
             )
@@ -109,7 +71,6 @@
             )
             | Q(
                 context_type=TaskResult.content_type_name,
->>>>>>> f86c31a7
                 context_id__in=[tr.get_id() for tr in task_results],
             )
         )