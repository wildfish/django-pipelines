--- conflicted
+++ resolved
@@ -13,11 +13,7 @@
 from django_extensions.db.models import TimeStampedModel
 
 from wildcoeus.pipelines import config
-<<<<<<< HEAD
-from wildcoeus.pipelines.status import PipelineTaskStatus
-=======
 from wildcoeus.pipelines.status import FAILED_STATUES, PipelineTaskStatus
->>>>>>> 83cbc460
 from wildcoeus.pipelines.tasks.registry import task_registry
 
 
@@ -151,13 +147,10 @@
     def get_task_results(self):
         return TaskResult.objects.filter(run_id=self.run_id)
 
-<<<<<<< HEAD
-=======
     @property
     def failed(self):
         return self.status in FAILED_STATUES
 
->>>>>>> 83cbc460
     class Meta:
         ordering = ["-started"]
         unique_together = ("run_id", "serializable_pipeline_object")
