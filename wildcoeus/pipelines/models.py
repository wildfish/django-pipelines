--- conflicted
+++ resolved
@@ -13,10 +13,6 @@
 )
 from django.db.models.query import QuerySet
 from django.utils.functional import cached_property
-<<<<<<< HEAD
-from django.utils.timezone import now
-=======
->>>>>>> f86c31a7
 
 from django_extensions.db.models import TimeStampedModel
 
@@ -59,36 +55,16 @@
             .annotate(total=Count("id"))
             .values("total")
         )
-<<<<<<< HEAD
-        return self.annotate(duration=duration)
-
-
-class PipelineExecutionQuerySet(QuerySet):
-    def with_extra_stats(self):
-        results_qs = (
-            PipelineResult.objects.values_list("execution__id")
-            .filter(execution_id=OuterRef("id"))
-            .annotate(total=Count("id"))
-            .values("total")
-        )
-        tasks_qs = (
-            TaskResult.objects.values_list("execution__pipeline_result__execution_id")
-=======
         tasks_qs = (
             OrmTaskResult.objects.values_list(
                 "execution__pipeline_result__execution_id"
             )
->>>>>>> f86c31a7
             .filter(execution__pipeline_result__execution_id=OuterRef("id"))
             .annotate(total=Count("id"))
             .values("total")
         )
         duration_qs = (
-<<<<<<< HEAD
-            TaskResult.objects.values("execution__pipeline_result__execution_id")
-=======
             OrmTaskResult.objects.values("execution__pipeline_result__execution_id")
->>>>>>> f86c31a7
             .filter(
                 execution__pipeline_result__execution__id=OuterRef("id"),
                 status=PipelineTaskStatus.DONE.value,
@@ -128,31 +104,19 @@
         return PipelineTaskStatus[self.status]
 
 
-<<<<<<< HEAD
-class PipelineResultQuerySet(QuerySet):
-=======
 class OrmPipelineResultQuerySet(QuerySet):
->>>>>>> f86c31a7
     def for_run_id(self, run_id):
         return self.filter(execution__run_id=run_id)
 
     def with_extra_stats(self):
         tasks_qs = (
-<<<<<<< HEAD
-            TaskResult.objects.values_list("id")
-=======
             OrmTaskResult.objects.values_list("id")
->>>>>>> f86c31a7
             .filter(execution__pipeline_result__execution_id=OuterRef("id"))
             .annotate(total=Count("id"))
             .values("total")
         )
         duration_qs = (
-<<<<<<< HEAD
-            TaskResult.objects.values("id")
-=======
             OrmTaskResult.objects.values("id")
->>>>>>> f86c31a7
             .filter(
                 execution__pipeline_result__execution__id=OuterRef("id"),
                 status=PipelineTaskStatus.DONE.value,
@@ -186,8 +150,6 @@
 
     objects = OrmPipelineResultQuerySet.as_manager()
 
-    objects = PipelineResultQuerySet.as_manager()
-
     class Meta:
         ordering = ["-started"]
 
@@ -196,9 +158,6 @@
 
     def get_task_results(self):
         return OrmTaskResult.objects.filter(run_id=self.run_id)
-
-    def get_status(self):
-        return PipelineTaskStatus[self.status]
 
     def get_status(self):
         return PipelineTaskStatus[self.status]
@@ -231,8 +190,6 @@
     @cached_property
     def pipeline_object(self):
         return get_object(self.serializable_pipeline_object)
-<<<<<<< HEAD
-=======
 
 
 class TaskExecutionQuerySet(QuerySet):
@@ -248,7 +205,6 @@
             F("completed") - F("started"), output_field=fields.DurationField()
         )
         return self.annotate(duration=duration)
->>>>>>> f86c31a7
 
 
 class OrmTaskExecution(TaskExecution, models.Model):
@@ -305,13 +261,10 @@
     def pipeline_object(self):
         return get_object(self.serializable_pipeline_object)
 
-<<<<<<< HEAD
-=======
 
 class OrmTaskResultQuerySet(QuerySet):
     def for_run_id(self, run_id):
         return self.filter(execution__pipeline_result__execution__run_id=run_id)
->>>>>>> f86c31a7
 
     def not_completed(self):
         statues = [PipelineTaskStatus.PENDING.value, PipelineTaskStatus.RUNNING.value]
