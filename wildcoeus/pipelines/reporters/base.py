--- conflicted
+++ resolved
@@ -1,27 +1,13 @@
 import logging
-<<<<<<< HEAD
-from typing import Callable, Union
-
-from django.utils.module_loading import import_string
-=======
 from typing import Callable
->>>>>>> f86c31a7
 
 from wildcoeus.config import object_from_config
 from wildcoeus.pipelines.results.base import (
-<<<<<<< HEAD
-    BasePipelineExecution,
-    BasePipelineResult,
-    BasePipelineStorageObject,
-    BaseTaskExecution,
-    BaseTaskResult,
-=======
     PipelineExecution,
     PipelineResult,
     PipelineStorageObject,
     TaskExecution,
     TaskResult,
->>>>>>> f86c31a7
 )
 from wildcoeus.pipelines.status import PipelineTaskStatus
 
@@ -29,11 +15,7 @@
 class PipelineReporter:
     def report(
         self,
-<<<<<<< HEAD
-        context_object: BasePipelineStorageObject,
-=======
         context_object: PipelineStorageObject,
->>>>>>> f86c31a7
         status: PipelineTaskStatus,
         message: str,
     ):  # pragma: nocover
@@ -46,8 +28,6 @@
         message: str,
     ):
         self.report_context_object(pipeline_execution, status, message)
-<<<<<<< HEAD
-=======
 
     def report_pipeline_result(
         self,
@@ -95,76 +75,10 @@
             status,
             message_builder(context_object, status, message),
         )
->>>>>>> f86c31a7
 
     def _build_pipeline_execution_message(
         self,
         pipeline_execution: PipelineExecution,
-        status: PipelineTaskStatus,
-        message: str,
-    ):
-<<<<<<< HEAD
-        self.report_context_object(pipeline_result, status, message)
-=======
-        return self._build_log_message(
-            f"Pipeline execution ({pipeline_execution.get_run_id()}) {pipeline_execution.get_pipeline_id()}",
-            status,
-            message,
-        )
->>>>>>> f86c31a7
-
-    def _build_pipeline_result_message(
-        self,
-        pipeline_result: PipelineResult,
-        status: PipelineTaskStatus,
-        message: str,
-    ):
-<<<<<<< HEAD
-        self.report_context_object(task_execution, status, message)
-=======
-        return self._build_log_message(
-            f"Pipeline result ({pipeline_result.get_id()}) {pipeline_result.get_pipeline_id()}",
-            status,
-            message,
-            pipeline_object=pipeline_result.serializable_pipeline_object,
-        )
->>>>>>> f86c31a7
-
-    def _build_task_execution_message(
-        self,
-        task_execution: TaskExecution,
-        status: PipelineTaskStatus,
-        message: str,
-    ):
-<<<<<<< HEAD
-        self.report_context_object(task_result, status, message)
-
-    def report_context_object(
-        self,
-        context_object: BasePipelineStorageObject,
-        status: PipelineTaskStatus,
-        message: str,
-    ):
-        message_builder: Callable[
-            [BasePipelineStorageObject, PipelineTaskStatus, str], str
-        ] = {
-            BasePipelineExecution.content_type_name: self._build_pipeline_execution_message,
-            BasePipelineResult.content_type_name: self._build_pipeline_result_message,
-            BaseTaskExecution.content_type_name: self._build_task_execution_message,
-            BaseTaskResult.content_type_name: self._build_task_result_message,
-        }[
-            context_object.content_type_name
-        ]  # type: ignore
-
-        self.report(
-            context_object,
-            status,
-            message_builder(context_object, status, message),
-        )
-
-    def _build_pipeline_execution_message(
-        self,
-        pipeline_execution: BasePipelineExecution,
         status: PipelineTaskStatus,
         message: str,
     ):
@@ -176,7 +90,7 @@
 
     def _build_pipeline_result_message(
         self,
-        pipeline_result: BasePipelineResult,
+        pipeline_result: PipelineResult,
         status: PipelineTaskStatus,
         message: str,
     ):
@@ -189,7 +103,7 @@
 
     def _build_task_execution_message(
         self,
-        task_execution: BaseTaskExecution,
+        task_execution: TaskExecution,
         status: PipelineTaskStatus,
         message: str,
     ):
@@ -197,21 +111,11 @@
             f"Task execution ({task_execution.get_id()}) {task_execution.get_pipeline_task()} ({task_execution.get_task_id()})",
             status,
             message,
-=======
-        return self._build_log_message(
-            f"Task execution ({task_execution.get_id()}) {task_execution.get_pipeline_task()} ({task_execution.get_task_id()})",
-            status,
-            message,
->>>>>>> f86c31a7
             pipeline_object=task_execution.serializable_pipeline_object,
         )
 
     def _build_task_result_message(
-<<<<<<< HEAD
-        self, task_result: BaseTaskResult, status: PipelineTaskStatus, message: str
-=======
         self, task_result: TaskResult, status: PipelineTaskStatus, message: str
->>>>>>> f86c31a7
     ):
         return self._build_log_message(
             f"Task result ({task_result.get_id()}) {task_result.get_pipeline_task()} ({task_result.get_task_id()})",
@@ -245,24 +149,8 @@
 class MultiPipelineReporter(PipelineReporter):
     def __init__(self, reporters):
         logging.info(reporters)
-<<<<<<< HEAD
-        self.reporters = [reporter_from_config(reporter) for reporter in reporters]
-
-    def report(self, *args, **kwargs):
-        for reporter in self.reporters:
-            reporter.report(*args, **kwargs)
-
-
-def reporter_from_config(reporter):
-    if isinstance(reporter, str):
-        return import_string(reporter)()
-
-    module_path, params = reporter
-    return import_string(module_path)(**params)
-=======
         self.reporters = [object_from_config(reporter) for reporter in reporters]
 
     def report(self, *args, **kwargs):
         for reporter in self.reporters:
-            reporter.report(*args, **kwargs)
->>>>>>> f86c31a7
+            reporter.report(*args, **kwargs)