from ..models import PipelineLog
<<<<<<< HEAD
from ..results.base import BasePipelineStorageObject
=======
from ..results.base import PipelineStorageObject
>>>>>>> f86c31a7
from ..status import PipelineTaskStatus
from . import PipelineReporter


class ORMReporter(PipelineReporter):
    def report(
        self,
<<<<<<< HEAD
        context_object: BasePipelineStorageObject,
=======
        context_object: PipelineStorageObject,
>>>>>>> f86c31a7
        status: PipelineTaskStatus,
        message: str,
    ):
        PipelineLog.objects.create(
<<<<<<< HEAD
            context_type=type(context_object).__name__,
=======
            context_type=context_object.content_type_name,
>>>>>>> f86c31a7
            context_id=context_object.get_id(),
            pipeline_id=context_object.get_pipeline_id(),
            run_id=context_object.get_run_id(),
            status=status.value,
            message=message,
        )<|MERGE_RESOLUTION|>--- conflicted
+++ resolved
@@ -1,9 +1,5 @@
 from ..models import PipelineLog
-<<<<<<< HEAD
-from ..results.base import BasePipelineStorageObject
-=======
 from ..results.base import PipelineStorageObject
->>>>>>> f86c31a7
 from ..status import PipelineTaskStatus
 from . import PipelineReporter
 
@@ -11,20 +7,12 @@
 class ORMReporter(PipelineReporter):
     def report(
         self,
-<<<<<<< HEAD
-        context_object: BasePipelineStorageObject,
-=======
         context_object: PipelineStorageObject,
->>>>>>> f86c31a7
         status: PipelineTaskStatus,
         message: str,
     ):
         PipelineLog.objects.create(
-<<<<<<< HEAD
-            context_type=type(context_object).__name__,
-=======
             context_type=context_object.content_type_name,
->>>>>>> f86c31a7
             context_id=context_object.get_id(),
             pipeline_id=context_object.get_pipeline_id(),
             run_id=context_object.get_run_id(),
