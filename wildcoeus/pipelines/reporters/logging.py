--- conflicted
+++ resolved
@@ -9,16 +9,12 @@
         self,
         status: str,
         message: str,
-<<<<<<< HEAD
         run_id: Optional[str] = None,
         pipeline_id: Optional[str] = None,
         task_id: Optional[str] = None,
         pipeline_task: Optional[str] = None,
-        object_lookup: Optional[dict[str, Any]] = None,
-=======
         serializable_pipeline_object: Optional[dict[str, Any]] = None,
         serializable_task_object: Optional[dict[str, Any]] = None,
->>>>>>> 25b84cac
     ):
         pipeline_object_msg = None
         if serializable_pipeline_object:
@@ -31,21 +27,11 @@
         messages = [message, pipeline_object_msg]
 
         if pipeline_id:
-<<<<<<< HEAD
-            logger.info(
-                f"Pipeline {pipeline_id} changed to state {status} {instance_msg}: {message}"
-            )
-=======
             message = " | ".join([m for m in messages if m])
             logger.info(f"Pipeline {pipeline_id} changed to state {status}: {message}")
->>>>>>> 25b84cac
         else:
             messages.append(task_object_msg)
             message = " | ".join([m for m in messages if m])
             logger.info(
-<<<<<<< HEAD
-                f"Task {pipeline_task} ({task_id}) changed to state {status} {instance_msg}: {message}"
-=======
-                f"Task {pipeline_task}:{task_id} changed to state {status}: {message}"
->>>>>>> 25b84cac
+                f"Task {pipeline_task} ({task_id}) changed to state {status}: {message}"
             )