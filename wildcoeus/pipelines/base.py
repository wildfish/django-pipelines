<<<<<<< HEAD
from typing import TYPE_CHECKING, Any, Dict, List, Optional, Type, ClassVar
=======
from typing import TYPE_CHECKING, Any, ClassVar, Dict, List, Optional
>>>>>>> f86c31a7

from django.core.exceptions import ImproperlyConfigured
from django.db.models import Model

from wildcoeus.meta import ClassWithAppConfigMeta
from wildcoeus.pipelines.registry import pipeline_registry
<<<<<<< HEAD
from wildcoeus.pipelines.results.base import BasePipelineExecution
=======
from wildcoeus.pipelines.results.base import PipelineExecution
>>>>>>> f86c31a7
from wildcoeus.pipelines.results.helpers import build_pipeline_execution
from wildcoeus.registry.registry import Registerable


if TYPE_CHECKING:  # pragma: nocover
    from wildcoeus.pipelines.runners import PipelineRunner
    from wildcoeus.pipelines.reporters.base import PipelineReporter

from wildcoeus.pipelines.status import PipelineTaskStatus
from wildcoeus.pipelines.tasks.base import Task


class Pipeline(Registerable, ClassWithAppConfigMeta):
<<<<<<< HEAD
    tasks: Optional[dict[str, Task]] = {}
=======
    tasks: dict[str, Task] = {}
>>>>>>> f86c31a7
    ordering: Optional[dict[str, List[str]]] = None

    def __init__(self):
        self.id = self.get_id()
        self.cleaned_tasks: List[Optional[Task]] = []

    def __str__(self):
        return self._meta.verbose_name

    def __init_subclass__(cls, **kwargs):
        super().__init_subclass__(**kwargs)
        if not cls._meta.abstract:
            pipeline_registry.register(cls)

    @classmethod
    def postprocess_meta(cls, current_class_meta, resolved_meta_class):
        # collect all the components from all the base classes
        cls.tasks = {}
        for base in reversed(cls.__bases__):
            if not hasattr(base, "tasks") or not isinstance(base.tasks, dict):
                continue

            for k, v in ((k, v) for k, v in base.tasks.items() if isinstance(v, Task)):
                cls.tasks[k] = v

        # add all tasks from the current class
        for k, v in ((k, v) for k, v in cls.__dict__.items() if isinstance(v, Task)):
            cls.tasks[k] = v

        for key, task in list(cls.tasks.items()):
            task.pipeline_task = key

        return super().postprocess_meta(current_class_meta, resolved_meta_class)

    def clean_parents(
        self,
        task: Task,
        reporter: "PipelineReporter",
        runner: "PipelineRunner",
        run_id: str,
    ):
        # check against pipeline keys, as parent is relative to the Pipeline, not Task.id which will is
        # full task id.
        other_tasks = self.tasks.values() if self.tasks else []
        other_pipeline_tasks = [
            t.pipeline_task
            for t in other_tasks
            if t.pipeline_task != task.pipeline_task
        ]
        parent_keys = getattr(task.cleaned_config, "parents", []) or []

        if not all(p in other_pipeline_tasks for p in parent_keys):
            pipeline_execution = build_pipeline_execution(
                self,
                run_id,
                runner,
                reporter,
                {},
                build_all=None,
            )
            reporter.report_pipeline_execution(
                pipeline_execution,
                PipelineTaskStatus.CONFIG_ERROR,
                "One or more of the parent ids are not in the pipeline",
            )
            # TODO: make this a propper exception and make the message relate to the bad task
            raise Exception("One or more of the parent ids are not in the pipeline")

        return task

    def clean_tasks(
        self, reporter: "PipelineReporter", runner: "PipelineRunner", run_id: str
    ) -> List[Optional["Task"]]:
        """
        check that all configs with parents have a task with the parent label present
        """
        return list(
            map(
                lambda t: self.clean_parents(t, reporter, runner, run_id) if t else t,
                self.tasks.values() if self.tasks else {},
            )
        )

    @classmethod
    def get_id(cls):
        """
        generate id based on where the pipeline is created
        """
        return "{}.{}".format(cls._meta.app_label, cls.__name__)

    @classmethod
    def get_iterator(cls):
        """
        Pipelines can iterate over an object to run multiple times.
        """
        return None

    @staticmethod
    def get_serializable_pipeline_object(obj):
        if obj is None:
            return None

        return {
            "obj": obj,
        }

    def start(
        self,
        run_id: str,
        input_data: Dict[str, Any],
        runner: "PipelineRunner",
        reporter: "PipelineReporter",
    ):
        self.cleaned_tasks = self.clean_tasks(reporter, runner, run_id)

        # create the execution object to store all pipeline results against
        execution = build_pipeline_execution(self, run_id, runner, reporter, input_data)

        if any(t is None for t in self.cleaned_tasks):
            # if any of the tasks have an invalid config cancel all others
            self.handle_error(execution, reporter)
            return False

        return self.start_pipeline(
            execution,
            runner=runner,
            reporter=reporter,
        )

    def start_pipeline(
        self,
        pipeline_execution: PipelineExecution,
        runner: "PipelineRunner",
        reporter: "PipelineReporter",
    ) -> bool:
        # trigger runner to start
        started = runner.start(
            pipeline_execution,
            reporter=reporter,
        )

        return started

    def handle_error(
        self,
        execution: PipelineExecution,
        reporter,
    ):
        # update that pipeline has been cancelled
        execution.report_status_change(
            reporter,
            PipelineTaskStatus.CANCELLED,
            message="Pipeline cancelled due to an error in the pipeline config",
        )

        # cancel all pipeline results
        for pipeline_result in execution.get_pipeline_results():
            pipeline_result.report_status_change(
                reporter,
                PipelineTaskStatus.CANCELLED,
                message="Pipeline cancelled due to an error in the pipeline config",
                propagate=False,
            )

            # report all task executions have been cancelled
            for task_execution in pipeline_result.get_task_executions():
                task_execution.report_status_change(
                    reporter,
                    PipelineTaskStatus.CANCELLED,
                    message="Tasks cancelled due to an error in the pipeline config",
                    propagate=False,
                )

                # report all task results have been cancelled
                for task_result in task_execution.get_task_results():
                    task_result.report_status_change(
                        reporter,
                        PipelineTaskStatus.CANCELLED,
                        message="Tasks cancelled due to an error in the pipeline config",
                        propagate=False,
                    )


class ModelPipeline(Pipeline):
    class Meta:
<<<<<<< HEAD
=======
        abstract = True
>>>>>>> f86c31a7
        model: ClassVar[Model]

    def get_queryset(self, *args, **kwargs):
        if self._meta.model is not None:
            queryset = self._meta.model._default_manager.all()
        else:
            raise ImproperlyConfigured(
                "%(self)s is missing a QuerySet. Define "
                "%(self)s.model or override "
                "%(self)s.get_queryset()." % {"self": self.__class__.__name__}
            )

        return queryset

    def get_iterator(self):
        return self.get_queryset()

    @staticmethod
    def get_serializable_pipeline_object(obj):
        if not obj:
            return None

        return {
            "pk": obj.pk,
            "app_label": obj._meta.app_label,
            "model_name": obj._meta.model_name,
        }<|MERGE_RESOLUTION|>--- conflicted
+++ resolved
@@ -1,19 +1,11 @@
-<<<<<<< HEAD
-from typing import TYPE_CHECKING, Any, Dict, List, Optional, Type, ClassVar
-=======
 from typing import TYPE_CHECKING, Any, ClassVar, Dict, List, Optional
->>>>>>> f86c31a7
 
 from django.core.exceptions import ImproperlyConfigured
 from django.db.models import Model
 
 from wildcoeus.meta import ClassWithAppConfigMeta
 from wildcoeus.pipelines.registry import pipeline_registry
-<<<<<<< HEAD
-from wildcoeus.pipelines.results.base import BasePipelineExecution
-=======
 from wildcoeus.pipelines.results.base import PipelineExecution
->>>>>>> f86c31a7
 from wildcoeus.pipelines.results.helpers import build_pipeline_execution
 from wildcoeus.registry.registry import Registerable
 
@@ -27,11 +19,7 @@
 
 
 class Pipeline(Registerable, ClassWithAppConfigMeta):
-<<<<<<< HEAD
-    tasks: Optional[dict[str, Task]] = {}
-=======
     tasks: dict[str, Task] = {}
->>>>>>> f86c31a7
     ordering: Optional[dict[str, List[str]]] = None
 
     def __init__(self):
@@ -217,10 +205,7 @@
 
 class ModelPipeline(Pipeline):
     class Meta:
-<<<<<<< HEAD
-=======
         abstract = True
->>>>>>> f86c31a7
         model: ClassVar[Model]
 
     def get_queryset(self, *args, **kwargs):
