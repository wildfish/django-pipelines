--- conflicted
+++ resolved
@@ -1,22 +1,14 @@
 import uuid
 
 from django.contrib.auth.mixins import AccessMixin
-<<<<<<< HEAD
-from django.db.models import Avg, Count, F, Max
-=======
 from django.db.models import Avg, Count, F, Max, Q
->>>>>>> 83cbc460
 from django.http import Http404
 from django.urls import reverse_lazy
 from django.views.generic import FormView, ListView, TemplateView
 from django.views.generic.base import RedirectView
 from django.views.generic.detail import SingleObjectMixin
 
-<<<<<<< HEAD
-from wildcoeus.pipelines import config
-=======
 from wildcoeus.pipelines import PipelineTaskStatus, config
->>>>>>> 83cbc460
 from wildcoeus.pipelines.forms import PipelineStartForm
 from wildcoeus.pipelines.log import logger
 from wildcoeus.pipelines.models import (
@@ -29,11 +21,8 @@
 from wildcoeus.pipelines.registry import pipeline_registry as registry
 from wildcoeus.pipelines.runners.celery.tasks import run_pipeline, run_task
 from wildcoeus.pipelines.runners.eager import Runner as EagerRunner
-<<<<<<< HEAD
-=======
 from wildcoeus.pipelines.status import FAILED_STATUES
 from wildcoeus.pipelines.storage import get_log_path
->>>>>>> 83cbc460
 
 
 class IsStaffRequiredMixin(AccessMixin):
@@ -51,12 +40,6 @@
     def get_context_data(self, **kwargs):
         qs = (
             PipelineExecution.objects.values("pipeline_id")
-<<<<<<< HEAD
-            .annotate(total=Count("pipeline_id"), last_ran=Max("started"))
-            .order_by("pipeline_id")
-        )
-        runs = {x["pipeline_id"]: x["total"] for x in qs}
-=======
             .annotate(
                 total_success=Count(
                     "pipeline_id", filter=Q(status=PipelineTaskStatus.DONE.value)
@@ -71,7 +54,6 @@
         )
         runs = {x["pipeline_id"]: x["total_success"] for x in qs}
         failed = {x["pipeline_id"]: x["total_failed"] for x in qs}
->>>>>>> 83cbc460
         last_ran = {x["pipeline_id"]: x["last_ran"] for x in qs}
 
         # todo: Wrong as it needs to be grouped on run_id when doing the average
@@ -86,10 +68,7 @@
         return {
             **super().get_context_data(**kwargs),
             "runs": runs,
-<<<<<<< HEAD
-=======
             "failed": failed,
->>>>>>> 83cbc460
             "last_ran": last_ran,
             "average_runtime": average_runtime,
             "pipelines": registry.get_all_registered_pipelines(),
@@ -138,17 +117,11 @@
         if isinstance(config.Config().WILDCOEUS_DEFAULT_PIPELINE_RUNNER, EagerRunner):
             logger.debug("running pipeline in eager")
             # trigger in eager
-<<<<<<< HEAD
-            run_pipeline(
-                pipeline_id=self.kwargs["slug"],
-                input_data=form.cleaned_data,
-=======
             pipeline_cls = pipeline_registry.get_pipeline_class(self.kwargs["slug"])
             runner = EagerRunner()
             reporter = config.Config().WILDCOEUS_DEFAULT_PIPELINE_REPORTER
 
             pipeline_cls().start(
->>>>>>> 83cbc460
                 run_id=self.run_id,
                 input_data=form.cleaned_data,
                 runner=runner,
@@ -180,7 +153,6 @@
         return TaskResult.objects.for_run_id(run_id=self.kwargs["run_id"])
 
     def all_tasks_completed(self):
-<<<<<<< HEAD
         return (
             TaskResult.objects.not_completed()
             .for_run_id(run_id=self.kwargs["run_id"])
@@ -195,46 +167,6 @@
         return response
 
 
-class LogListView(IsStaffRequiredMixin, TemplateView):
-    template_name = "wildcoeus/pipelines/_log_list.html"
-
-    def all_tasks_completed(self):
-=======
->>>>>>> 83cbc460
-        return (
-            TaskResult.objects.not_completed()
-            .for_run_id(run_id=self.kwargs["run_id"])
-            .count()
-            == 0
-        )
-
-    def get(self, request, *args, **kwargs):
-        response = super().get(request, *args, **kwargs)
-        #  286 status stops htmx from polling
-        response.status_code = 286 if self.all_tasks_completed() else 200
-        return response
-
-    def get_context_data(self, **kwargs):
-        logs = [
-            (log.created, log.log_message)
-            for log in PipelineLog.objects.filter(run_id=kwargs["run_id"])
-        ]
-        logs.extend(
-            [
-                (log.created, log.log_message)
-                for log in TaskLog.objects.filter(run_id=kwargs["run_id"])
-            ]
-        )
-        logs.sort(key=lambda x: x[0])
-
-        return {
-            **super().get_context_data(**kwargs),
-            "logs": logs,
-        }
-
-
-<<<<<<< HEAD
-=======
 class LogListView(IsStaffRequiredMixin, TemplateView):
     template_name = "wildcoeus/pipelines/_log_list.html"
 
@@ -288,7 +220,6 @@
         }
 
 
->>>>>>> 83cbc460
 class TaskResultReRunView(IsStaffRequiredMixin, SingleObjectMixin, RedirectView):
     model = TaskResult
 
