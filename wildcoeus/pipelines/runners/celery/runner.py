--- conflicted
+++ resolved
@@ -1,17 +1,11 @@
-<<<<<<< HEAD
-=======
 import itertools
->>>>>>> 25b84cac
 from typing import Any, Dict, List, Optional
 
 from celery import chain
 
 from wildcoeus.pipelines import PipelineReporter, PipelineTaskStatus
-<<<<<<< HEAD
 from wildcoeus.pipelines.log import logger
-=======
 from wildcoeus.pipelines.registry import pipeline_registry
->>>>>>> 25b84cac
 from wildcoeus.pipelines.runners import PipelineRunner
 from wildcoeus.pipelines.tasks import Task
 
@@ -32,31 +26,6 @@
         anything occurs above task.
         """
 
-<<<<<<< HEAD
-        logger.debug(
-            f"_task_to_celery_task triggered with task_id {task.task_id} run_id {run_id} pipeline_id {pipeline_id}"
-        )
-
-        celery_task = run_task.si(
-            task_id=task.task_id,
-            run_id=run_id,
-            pipeline_id=pipeline_id,
-            input_data=input_data,
-            object_lookup=object_lookup,
-        )
-        celery_task.link_error(
-            run_task_report.si(
-                task_id=task.task_id,
-                pipeline_task=task.pipeline_task,
-                run_id=run_id,
-                status=PipelineTaskStatus.RUNTIME_ERROR.value,
-                message="Task Error",
-                object_lookup=object_lookup,
-            )
-        )
-
-        return celery_task
-=======
         iterator = task.get_iterator()
         if not iterator:
             iterator = [None]
@@ -74,7 +43,8 @@
             celery_task.link_error(
                 run_task_report.si(
                     task_id=task.task_id,
-                    pipeline_id=pipeline_id,
+                    pipeline_task=task.pipeline_task,
+                    run_id=run_id,
                     status=PipelineTaskStatus.RUNTIME_ERROR.value,
                     message="Task Error",
                     serializable_pipeline_object=serializable_pipeline_object,
@@ -84,7 +54,6 @@
             tasks.append(celery_task)
 
         return tasks
->>>>>>> 25b84cac
 
     def start_runner(
         self,
@@ -95,21 +64,12 @@
         reporter: PipelineReporter,
         pipeline_object: Optional[Any] = None,
     ) -> bool:
-<<<<<<< HEAD
-        logger.debug(
-            f"start_runner triggered with run_id {run_id} pipeline_id {pipeline_id}"
-        )
-
-        ordered_tasks = self._get_task_graph(tasks=tasks)
-        object_lookup = self.object_lookup(obj=obj)
-=======
         ordered_tasks = self._get_task_graph(tasks=tasks)
 
         pipeline = pipeline_registry.get_pipeline_class(pipeline_id)
         serializable_pipeline_object = pipeline.get_serializable_pipeline_object(
             obj=pipeline_object
         )
->>>>>>> 25b84cac
 
         c = chain(
             # Report starting
@@ -144,24 +104,14 @@
                 serializable_pipeline_object=serializable_pipeline_object,
             ),
         )
-<<<<<<< HEAD
-
-=======
->>>>>>> 25b84cac
         c.link_error(
             # Report pipeline error
             run_pipeline_report.si(
                 pipeline_id=pipeline_id,
-<<<<<<< HEAD
                 run_id=run_id,
                 status=PipelineTaskStatus.RUNTIME_ERROR.value,
                 message="Pipeline Error - remaining tasks cancelled",
-                object_lookup=object_lookup,
-=======
-                status=PipelineTaskStatus.RUNTIME_ERROR.value,
-                message="Pipeline Error - remaining tasks cancelled",
                 serializable_pipeline_object=serializable_pipeline_object,
->>>>>>> 25b84cac
             )
         )
 
