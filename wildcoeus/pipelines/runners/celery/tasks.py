<<<<<<< HEAD
=======
import logging
>>>>>>> 25b84cac
import uuid
from typing import Any, Dict, Optional

from celery import shared_task

from wildcoeus.pipelines import config
from wildcoeus.pipelines.log import logger
from wildcoeus.pipelines.registry import pipeline_registry
<<<<<<< HEAD
=======

>>>>>>> 25b84cac


class TaskError(Exception):
    pass



@shared_task
def run_pipeline(
    pipeline_id: str, input_data: Dict[str, Any], run_id: Optional[str] = None
):
    """
    Start a specific pipeline's celery Runner.
    """
    from wildcoeus.pipelines.runners.celery.runner import Runner

    reporter = config.Config().WILDCOEUS_DEFAULT_PIPELINE_REPORTER
    pipeline_cls = pipeline_registry.get_pipeline_class(pipeline_id)

    if not run_id:
        run_id = str(uuid.uuid4())

<<<<<<< HEAD
    logger.debug(f"run_pipeline triggered with run_id {run_id}")

=======
>>>>>>> 25b84cac
    pipeline_cls().start(
        run_id=run_id,
        input_data=input_data,
        runner=Runner(),
        reporter=reporter,
    )


@shared_task
def run_pipeline_report(
    pipeline_id: str,
    run_id: str,
    status: str,
    message: str,
    serializable_pipeline_object: Optional[dict[str, Any]],
):
    """
    Record a pipeline report update async.
    """
<<<<<<< HEAD
    logger.debug(f"run_pipeline_report triggered for task {pipeline_id}")

=======
>>>>>>> 25b84cac
    reporter = config.Config().WILDCOEUS_DEFAULT_PIPELINE_REPORTER
    reporter.report_pipeline(
        pipeline_id=pipeline_id,
        run_id=run_id,
        status=status,
        message=message,
        serializable_pipeline_object=serializable_pipeline_object,
    )


@shared_task
def run_task(
    task_id: str,
    run_id: str,
    pipeline_id: str,
    input_data: Dict[str, Any],
<<<<<<< HEAD
    object_lookup: Optional[dict[str, Any]],
=======
    serializable_pipeline_object: Optional[dict[str, Any]],
    serializable_task_object: Optional[dict[str, Any]],
>>>>>>> 25b84cac
):
    """
    Start a specific task via it's pipeline's runner.
    """
<<<<<<< HEAD
    logger.debug(f"run_task triggered for task_id {task_id} and run_id {run_id}")

    reporter = config.Config().WILDCOEUS_DEFAULT_PIPELINE_REPORTER
    pipeline = pipeline_registry.get_pipeline_class(pipeline_id)
    tasks = pipeline().clean_tasks(reporter, run_id=run_id)

    logger.debug(f"{tasks} found in pipeline {pipeline_id}")

    try:
        task = list(filter(lambda x: x.task_id == task_id, tasks))[0]
    except IndexError:
        raise TaskError(f"cannot find task in pipeline {pipeline_id} with id {task_id}")

=======
    reporter = config.Config().WILDCOEUS_DEFAULT_PIPELINE_REPORTER
    pipeline = pipeline_registry.get_pipeline_class(pipeline_id)
    tasks = pipeline().clean_tasks(reporter)
    task = list(filter(lambda x: x.task_id == task_id, tasks))[0]
>>>>>>> 25b84cac
    task.start(
        pipeline_id=pipeline_id,
        run_id=run_id,
        input_data=input_data,
        reporter=reporter,
        serializable_pipeline_object=serializable_pipeline_object,
        serializable_task_object=serializable_task_object,
    )


@shared_task
def run_task_report(
    task_id: str,
    pipeline_task: str,
    run_id: str,
    status: str,
    message: str,
    serializable_pipeline_object: Optional[dict[str, Any]],
    serializable_task_object: Optional[dict[str, Any]],
):
    """
    Record a task report update async.
    """
    reporter = config.Config().WILDCOEUS_DEFAULT_PIPELINE_REPORTER
    reporter.report_task(
        pipeline_task=pipeline_task,
        task_id=task_id,
        run_id=run_id,
        status=status,
        message=message,
        serializable_pipeline_object=serializable_pipeline_object,
        serializable_task_object=serializable_task_object,
    )<|MERGE_RESOLUTION|>--- conflicted
+++ resolved
@@ -1,7 +1,3 @@
-<<<<<<< HEAD
-=======
-import logging
->>>>>>> 25b84cac
 import uuid
 from typing import Any, Dict, Optional
 
@@ -10,15 +6,10 @@
 from wildcoeus.pipelines import config
 from wildcoeus.pipelines.log import logger
 from wildcoeus.pipelines.registry import pipeline_registry
-<<<<<<< HEAD
-=======
-
->>>>>>> 25b84cac
 
 
 class TaskError(Exception):
     pass
-
 
 
 @shared_task
@@ -36,11 +27,6 @@
     if not run_id:
         run_id = str(uuid.uuid4())
 
-<<<<<<< HEAD
-    logger.debug(f"run_pipeline triggered with run_id {run_id}")
-
-=======
->>>>>>> 25b84cac
     pipeline_cls().start(
         run_id=run_id,
         input_data=input_data,
@@ -60,11 +46,6 @@
     """
     Record a pipeline report update async.
     """
-<<<<<<< HEAD
-    logger.debug(f"run_pipeline_report triggered for task {pipeline_id}")
-
-=======
->>>>>>> 25b84cac
     reporter = config.Config().WILDCOEUS_DEFAULT_PIPELINE_REPORTER
     reporter.report_pipeline(
         pipeline_id=pipeline_id,
@@ -81,36 +62,20 @@
     run_id: str,
     pipeline_id: str,
     input_data: Dict[str, Any],
-<<<<<<< HEAD
-    object_lookup: Optional[dict[str, Any]],
-=======
     serializable_pipeline_object: Optional[dict[str, Any]],
     serializable_task_object: Optional[dict[str, Any]],
->>>>>>> 25b84cac
 ):
     """
     Start a specific task via it's pipeline's runner.
     """
-<<<<<<< HEAD
-    logger.debug(f"run_task triggered for task_id {task_id} and run_id {run_id}")
-
     reporter = config.Config().WILDCOEUS_DEFAULT_PIPELINE_REPORTER
     pipeline = pipeline_registry.get_pipeline_class(pipeline_id)
     tasks = pipeline().clean_tasks(reporter, run_id=run_id)
-
-    logger.debug(f"{tasks} found in pipeline {pipeline_id}")
-
     try:
         task = list(filter(lambda x: x.task_id == task_id, tasks))[0]
     except IndexError:
         raise TaskError(f"cannot find task in pipeline {pipeline_id} with id {task_id}")
 
-=======
-    reporter = config.Config().WILDCOEUS_DEFAULT_PIPELINE_REPORTER
-    pipeline = pipeline_registry.get_pipeline_class(pipeline_id)
-    tasks = pipeline().clean_tasks(reporter)
-    task = list(filter(lambda x: x.task_id == task_id, tasks))[0]
->>>>>>> 25b84cac
     task.start(
         pipeline_id=pipeline_id,
         run_id=run_id,
