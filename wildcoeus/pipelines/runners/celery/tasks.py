--- conflicted
+++ resolved
@@ -3,6 +3,7 @@
 
 from celery import shared_task
 
+from wildcoeus.pipelines.runners.celery.runner import Runner
 from wildcoeus.pipelines import config
 from wildcoeus.pipelines.registry import pipeline_registry
 
@@ -19,13 +20,7 @@
     Start a specific pipeline's celery Runner.
     """
     reporter = config.Config().WILDCOEUS_DEFAULT_PIPELINE_REPORTER
-<<<<<<< HEAD
-    Runner = (
-        config.Config().WILDCOEUS_DEFAULT_PIPELINE_RUNNER
-    )  # needed as this is also called from eager
-=======
     runner = Runner()
->>>>>>> 83cbc460
     pipeline_cls = pipeline_registry.get_pipeline_class(pipeline_id)
 
     if not run_id:
@@ -34,11 +29,7 @@
     pipeline_cls().start(
         run_id=run_id,
         input_data=input_data,
-<<<<<<< HEAD
-        runner=Runner,
-=======
         runner=runner,
->>>>>>> 83cbc460
         reporter=reporter,
     )
 
