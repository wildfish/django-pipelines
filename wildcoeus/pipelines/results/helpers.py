--- conflicted
+++ resolved
@@ -1,10 +1,7 @@
 from datetime import datetime
 from typing import TYPE_CHECKING, Any, Dict, Optional, Sequence
-<<<<<<< HEAD
-=======
 
 from wildcoeus.pipelines.config import Config
->>>>>>> f86c31a7
 
 
 if TYPE_CHECKING:
@@ -12,34 +9,16 @@
 
 from wildcoeus.pipelines.reporters import PipelineReporter
 from wildcoeus.pipelines.results.base import (
-<<<<<<< HEAD
-    BasePipelineExecution,
-    BasePipelineResult,
-    BasePipelineResultsStorage,
-    BaseTaskExecution,
-    BaseTaskResult,
-    PipelineDigest,
-=======
     PipelineDigest,
     PipelineExecution,
     PipelineResult,
     PipelineResultsStorage,
     TaskExecution,
     TaskResult,
->>>>>>> f86c31a7
 )
 from wildcoeus.pipelines.runners import PipelineRunner
 
 
-<<<<<<< HEAD
-def get_pipeline_results_storage() -> BasePipelineResultsStorage:
-    """
-    Gets the configured pipeline results storage.
-    """
-
-    # currently we only support orm storage but this could be extended for redis etc
-    from .orm import OrmPipelineResultsStorage
-=======
 _storage = None
 
 
@@ -47,7 +26,6 @@
     global _storage
     _storage = None
 
->>>>>>> f86c31a7
 
 def get_pipeline_results_storage() -> PipelineResultsStorage:
     """
@@ -68,11 +46,7 @@
     reporter: PipelineReporter,
     input_data: Dict[str, Any],
     build_all=True,
-<<<<<<< HEAD
-) -> BasePipelineExecution:
-=======
 ) -> PipelineExecution:
->>>>>>> f86c31a7
     """
     Creates a pipeline execution object along with all the pipeline results,
     task executions and task results.
@@ -106,60 +80,36 @@
 
 def get_pipeline_executions(
     pipeline_id: Optional[str] = None,
-<<<<<<< HEAD
-) -> Sequence[BasePipelineExecution]:
-=======
 ) -> Sequence[PipelineExecution]:
->>>>>>> f86c31a7
     storage = get_pipeline_results_storage()
     return storage.get_pipeline_executions(pipeline_id=pipeline_id)
 
 
-<<<<<<< HEAD
-def get_pipeline_execution(_id) -> BasePipelineExecution | None:
-=======
 def get_pipeline_execution(_id) -> PipelineExecution | None:
->>>>>>> f86c31a7
     storage = get_pipeline_results_storage()
     return storage.get_pipeline_execution(_id)
 
 
-<<<<<<< HEAD
-def get_pipeline_results(run_id: Optional[str] = None) -> Sequence[BasePipelineResult]:
-=======
 def get_pipeline_results(run_id: Optional[str] = None) -> Sequence[PipelineResult]:
->>>>>>> f86c31a7
     storage = get_pipeline_results_storage()
     return storage.get_pipeline_results(run_id=run_id)
 
 
-<<<<<<< HEAD
-def get_pipeline_result(_id) -> BasePipelineResult | None:
-=======
 def get_pipeline_result(_id) -> PipelineResult | None:
->>>>>>> f86c31a7
     storage = get_pipeline_results_storage()
     return storage.get_pipeline_result(_id)
 
 
 def get_task_executions(
     run_id: Optional[str] = None, pipeline_result_id: Optional[str] = None
-<<<<<<< HEAD
-) -> Sequence[BaseTaskExecution]:
-=======
 ) -> Sequence[TaskExecution]:
->>>>>>> f86c31a7
     storage = get_pipeline_results_storage()
     return storage.get_task_executions(
         run_id=run_id, pipeline_result_id=pipeline_result_id
     )
 
 
-<<<<<<< HEAD
-def get_task_execution(_id) -> BaseTaskExecution | None:
-=======
 def get_task_execution(_id) -> TaskExecution | None:
->>>>>>> f86c31a7
     storage = get_pipeline_results_storage()
     return storage.get_task_execution(_id)
 
@@ -168,11 +118,7 @@
     run_id: Optional[str] = None,
     pipeline_result_id: Optional[str] = None,
     task_execution_id: Optional[str] = None,
-<<<<<<< HEAD
-) -> Sequence[BaseTaskResult]:
-=======
 ) -> Sequence[TaskResult]:
->>>>>>> f86c31a7
     storage = get_pipeline_results_storage()
     return storage.get_task_results(
         run_id=run_id,
@@ -181,11 +127,7 @@
     )
 
 
-<<<<<<< HEAD
-def get_task_result(_id) -> BaseTaskResult | None:
-=======
 def get_task_result(_id) -> TaskResult | None:
->>>>>>> f86c31a7
     storage = get_pipeline_results_storage()
     return storage.get_task_result(_id)
 
