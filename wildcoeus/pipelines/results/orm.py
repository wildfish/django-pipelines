--- conflicted
+++ resolved
@@ -20,23 +20,9 @@
     TaskExecution,
     TaskResult,
 )
-<<<<<<< HEAD
-from wildcoeus.pipelines.reporters import PipelineReporter
-from wildcoeus.pipelines.results.base import (
-    BasePipelineResult,
-    BasePipelineResultsStorage,
-    BaseTaskExecution,
-    BaseTaskResult,
-    PipelineDigest,
-    PipelineDigestItem,
-)
 from wildcoeus.pipelines.runners import PipelineRunner
 from wildcoeus.pipelines.status import FAILED_STATUES, PipelineTaskStatus
-=======
-from wildcoeus.pipelines.runners import PipelineRunner
-from wildcoeus.pipelines.status import FAILED_STATUES, PipelineTaskStatus
-
->>>>>>> f86c31a7
+
 
 class OrmPipelineResultsStorage(PipelineResultsStorage):
     def _get_pipeline_execution_qs(self):
@@ -51,22 +37,6 @@
     def _get_task_result_qs(self):
         return OrmTaskResult.objects.all()
 
-<<<<<<< HEAD
-class OrmPipelineResultsStorage(BasePipelineResultsStorage):
-    def _get_pipeline_execution_qs(self):
-        return PipelineExecution.objects.with_extra_stats()
-
-    def _get_pipeline_result_qs(self):
-        return PipelineResult.objects.with_extra_stats()
-
-    def _get_task_execution_qs(self):
-        return TaskExecution.objects.all()
-
-    def _get_task_result_qs(self):
-        return TaskResult.objects.all()
-
-=======
->>>>>>> f86c31a7
     def build_pipeline_execution(
         self,
         pipeline: Pipeline,
@@ -153,20 +123,12 @@
 
     def get_pipeline_digest(self) -> PipelineDigest:
         qs = (
-<<<<<<< HEAD
-            PipelineResult.objects.values("execution__pipeline_id")
-=======
             OrmPipelineResult.objects.values("execution__pipeline_id")
->>>>>>> f86c31a7
             .annotate(
                 total_success=Count(
                     "id", filter=Q(status=PipelineTaskStatus.DONE.value)
                 ),
-<<<<<<< HEAD
-                total_failed=Count("id", filter=Q(status__in=FAILED_STATUES)),
-=======
                 total_failure=Count("id", filter=Q(status__in=FAILED_STATUES)),
->>>>>>> f86c31a7
                 last_ran=Max("started"),
                 average_runtime=Avg(F("completed") - F("started")),
                 pipeline_id=F("execution__pipeline_id"),
@@ -175,12 +137,6 @@
         )
 
         return {
-<<<<<<< HEAD
-            k: PipelineDigestItem(
-                **v, total_runs=v["total_success"] + v["total_failure"]
-            )
-            for k, v in qs
-=======
             v["pipeline_id"]: PipelineDigestItem(
                 last_ran=v["last_ran"],
                 average_runtime=v["average_runtime"],
@@ -189,7 +145,6 @@
                 total_runs=v["total_success"] + v["total_failure"],
             )
             for v in qs
->>>>>>> f86c31a7
         }
 
     def get_pipeline_executions(self, pipeline_id: Optional[str] = None):
@@ -205,11 +160,7 @@
 
     def get_pipeline_results(
         self, run_id: Optional[str] = None
-<<<<<<< HEAD
-    ) -> Sequence[BasePipelineResult]:
-=======
     ) -> Sequence[PipelineResult]:
->>>>>>> f86c31a7
         qs = self._get_pipeline_result_qs()
 
         if run_id:
@@ -224,11 +175,7 @@
         self,
         run_id: Optional[str] = None,
         pipeline_result_id: Optional[str] = None,
-<<<<<<< HEAD
-    ) -> Sequence[BaseTaskExecution]:
-=======
     ) -> Sequence[TaskExecution]:
->>>>>>> f86c31a7
         qs = self._get_task_execution_qs()
 
         if run_id:
@@ -247,11 +194,7 @@
         run_id: Optional[str] = None,
         pipeline_result_id: Optional[str] = None,
         task_execution_id: Optional[str] = None,
-<<<<<<< HEAD
-    ) -> Sequence[BaseTaskResult]:
-=======
     ) -> Sequence[TaskResult]:
->>>>>>> f86c31a7
         qs = self._get_task_result_qs()
 
         if run_id:
@@ -272,20 +215,12 @@
 
     def cleanup(self, before: Optional[datetime] = None):
         run_ids = list(
-<<<<<<< HEAD
-            PipelineExecution.objects.filter(started__lt=before).values_list(
-=======
             OrmPipelineExecution.objects.filter(started__lt=before).values_list(
->>>>>>> f86c31a7
                 "run_id", flat=True
             )
         )
 
         if run_ids:
-<<<<<<< HEAD
-            PipelineExecution.objects.filter(run_id__in=run_ids).delete()
-=======
             OrmPipelineExecution.objects.filter(run_id__in=run_ids).delete()
->>>>>>> f86c31a7
 
         return run_ids